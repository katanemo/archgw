--- conflicted
+++ resolved
@@ -9,16 +9,7 @@
 
 llm_providers:
 
-<<<<<<< HEAD
-  - name: arch-router
-    access_key: $ARCH_API_KEY
-    provider_interface: arch
-    model: Arch-Router
-
   - name: openai/gpt-4o-mini
-=======
-  - name: gpt-4o-mini
->>>>>>> 147908ba
     provider_interface: openai
     access_key: $OPENAI_API_KEY
     model: gpt-4o-mini
