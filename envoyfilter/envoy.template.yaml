admin:
  address:
    socket_address: { address: 0.0.0.0, port_value: 9901 }
static_resources:
  listeners:
    address:
      socket_address:
        address: 0.0.0.0
        port_value: 10000
    filter_chains:
      - filters:
          - name: envoy.filters.network.http_connection_manager
            typed_config:
              "@type": type.googleapis.com/envoy.extensions.filters.network.http_connection_manager.v3.HttpConnectionManager
              stat_prefix: ingress_http
              codec_type: AUTO
              scheme_header_transformation:
                scheme_to_overwrite: https
              route_config:
                name: local_routes
                virtual_hosts:
                  - name: openai
                    domains:
                      - "api.openai.com"
                    routes:
                      - match:
                          prefix: "/"
                        route:
                          auto_host_rewrite: true
                          cluster: openai
                  - name: local_service
                    domains:
                      - "*"
                    routes:
                      - match:
                          prefix: "/mistral/v1/chat/completions"
                        route:
                          auto_host_rewrite: true
                          cluster: mistral_7b_instruct
                          timeout: 60s
                      - match:
                          prefix: "/bolt_fc_1b/v1/chat/completions"
                        route:
                          prefix_rewrite: /v1/chat/completions
                          auto_host_rewrite: true
                          cluster: bolt_fc_1b
                          timeout: 120s
                      - match:
                          prefix: "/v1/chat/completions"
                          headers:
                            name: "Authorization"
                            present_match: true
                        route:
                          auto_host_rewrite: true
                          cluster: openai
                          timeout: 60s
                      - match:
                          prefix: "/v1/chat/completions"
                        route:
                          auto_host_rewrite: true
                          cluster: mistral_7b_instruct
                          timeout: 60s
                      - match:
                          prefix: "/embeddings"
                        route:
                          cluster: model_server
                      - match:
                          prefix: "/"
                        direct_response:
                          status: 200
                          body:
                            inline_string: "Inspect the HTTP header: custom-header.\n"
              http_filters:
                - name: envoy.filters.http.wasm
                  typed_config:
                    "@type": type.googleapis.com/udpa.type.v1.TypedStruct
                    type_url: type.googleapis.com/envoy.extensions.filters.http.wasm.v3.Wasm
                    value:
                      config:
                        name: "http_config"
                        configuration:
                          "@type": "type.googleapis.com/google.protobuf.StringValue"
                          value: |
                              {{ katanemo_config | indent(30) }}
                        vm_config:
                          runtime: "envoy.wasm.runtime.v8"
                          code:
                            local:
                              filename: "/etc/envoy/proxy-wasm-plugins/intelligent_prompt_gateway.wasm"
                - name: envoy.filters.http.router
                  typed_config:
                    "@type": type.googleapis.com/envoy.extensions.filters.http.router.v3.Router
  clusters:
    # LLM Host
    # Embedding Providers
    # External LLM Providers
    - name: openai
      connect_timeout: 5s
      type: LOGICAL_DNS
      lb_policy: ROUND_ROBIN
      typed_extension_protocol_options:
        envoy.extensions.upstreams.http.v3.HttpProtocolOptions:
          "@type": type.googleapis.com/envoy.extensions.upstreams.http.v3.HttpProtocolOptions
          explicit_http_config:
            http2_protocol_options: {}
      load_assignment:
        cluster_name: openai
        endpoints:
          - lb_endpoints:
              - endpoint:
                  address:
                    socket_address:
                      address: api.openai.com
                      port_value: 443
                  hostname: "api.openai.com"
      transport_socket:
        name: envoy.transport_sockets.tls
        typed_config:
          "@type": type.googleapis.com/envoy.extensions.transport_sockets.tls.v3.UpstreamTlsContext
          sni: api.openai.com
          common_tls_context:
            tls_params:
              tls_minimum_protocol_version: TLSv1_2
              tls_maximum_protocol_version: TLSv1_3
    - name: model_server
      connect_timeout: 5s
      type: STRICT_DNS
      lb_policy: ROUND_ROBIN
      load_assignment:
        cluster_name: model_server
        endpoints:
          - lb_endpoints:
              - endpoint:
                  address:
                    socket_address:
                      address: model_server
                      port_value: 80
                  hostname: "model_server"
    - name: mistral_7b_instruct
      connect_timeout: 5s
      type: STRICT_DNS
      lb_policy: ROUND_ROBIN
      load_assignment:
        cluster_name: mistral_7b_instruct
        endpoints:
          - lb_endpoints:
              - endpoint:
                  address:
                    socket_address:
                      address: mistral_7b_instruct
                      port_value: 10001
                  hostname: "mistral_7b_instruct"
    - name: bolt_fc_1b
      connect_timeout: 5s
      type: STRICT_DNS
      lb_policy: ROUND_ROBIN
      load_assignment:
        cluster_name: bolt_fc_1b
        endpoints:
          - lb_endpoints:
              - endpoint:
                  address:
                    socket_address:
                      address: function_resolver
                      port_value: 80
<<<<<<< HEAD
                  hostname: "model_server"
    - name: databasehost
      connect_timeout: 5s
      type: STRICT_DNS
      lb_policy: ROUND_ROBIN
      load_assignment:
        cluster_name: databasehost
        endpoints:
          - lb_endpoints:
              - endpoint:
                  address:
                    socket_address:
                      address: model_server
                      port_value: 80
                  hostname: "model_server"
    - name: mistral_7b_instruct
=======
                  hostname: "bolt_fc_1b"
{% for _, cluster in arch_clusters.items() %}
    - name: {{ cluster.name }}
>>>>>>> a91fbdbf
      connect_timeout: 5s
      type: STRICT_DNS
      lb_policy: ROUND_ROBIN
      load_assignment:
        cluster_name: {{ cluster.name }}
        endpoints:
          - lb_endpoints:
              - endpoint:
                  address:
                    socket_address:
                      address: {{ cluster.address }}
                      port_value: {{ cluster.port }}
                  hostname: {{ cluster.address }}
{% endfor %}<|MERGE_RESOLUTION|>--- conflicted
+++ resolved
@@ -136,6 +136,48 @@
                       address: model_server
                       port_value: 80
                   hostname: "model_server"
+    - name: weatherhost
+      connect_timeout: 5s
+      type: STRICT_DNS
+      lb_policy: ROUND_ROBIN
+      load_assignment:
+        cluster_name: weatherhost
+        endpoints:
+          - lb_endpoints:
+              - endpoint:
+                  address:
+                    socket_address:
+                      address: model_server
+                      port_value: 80
+                  hostname: "model_server"
+    - name: nerhost
+      connect_timeout: 5s
+      type: STRICT_DNS
+      lb_policy: ROUND_ROBIN
+      load_assignment:
+        cluster_name: nerhost
+        endpoints:
+          - lb_endpoints:
+              - endpoint:
+                  address:
+                    socket_address:
+                      address: model_server
+                      port_value: 80
+                  hostname: "model_server"
+    - name: databasehost
+      connect_timeout: 5s
+      type: STRICT_DNS
+      lb_policy: ROUND_ROBIN
+      load_assignment:
+        cluster_name: databasehost
+        endpoints:
+          - lb_endpoints:
+              - endpoint:
+                  address:
+                    socket_address:
+                      address: model_server
+                      port_value: 80
+                  hostname: "model_server"
     - name: mistral_7b_instruct
       connect_timeout: 5s
       type: STRICT_DNS
@@ -163,28 +205,9 @@
                     socket_address:
                       address: function_resolver
                       port_value: 80
-<<<<<<< HEAD
-                  hostname: "model_server"
-    - name: databasehost
-      connect_timeout: 5s
-      type: STRICT_DNS
-      lb_policy: ROUND_ROBIN
-      load_assignment:
-        cluster_name: databasehost
-        endpoints:
-          - lb_endpoints:
-              - endpoint:
-                  address:
-                    socket_address:
-                      address: model_server
-                      port_value: 80
-                  hostname: "model_server"
-    - name: mistral_7b_instruct
-=======
                   hostname: "bolt_fc_1b"
 {% for _, cluster in arch_clusters.items() %}
     - name: {{ cluster.name }}
->>>>>>> a91fbdbf
       connect_timeout: 5s
       type: STRICT_DNS
       lb_policy: ROUND_ROBIN
