use crate::consts::{DEFAULT_EMBEDDING_MODEL, MODEL_SERVER_NAME};
use crate::llm_providers::LlmProviders;
use crate::ratelimit;
use crate::stats::{Counter, Gauge, RecordingMetric};
use crate::stream_context::StreamContext;
use log::debug;
use proxy_wasm::traits::*;
use proxy_wasm::types::*;
use public_types::common_types::EmbeddingType;
use public_types::configuration::{Configuration, Overrides, PromptGuards, PromptTarget};
use public_types::embeddings::{
    CreateEmbeddingRequest, CreateEmbeddingRequestInput, CreateEmbeddingResponse,
};
use serde_json::to_string;
use std::collections::HashMap;
use std::rc::Rc;
use std::sync::{OnceLock, RwLock};
use std::time::Duration;

#[derive(Copy, Clone, Debug)]
pub struct WasmMetrics {
    pub active_http_calls: Gauge,
    pub ratelimited_rq: Counter,
}

impl WasmMetrics {
    fn new() -> WasmMetrics {
        WasmMetrics {
            active_http_calls: Gauge::new(String::from("active_http_calls")),
            ratelimited_rq: Counter::new(String::from("ratelimited_rq")),
        }
    }
}

#[derive(Debug)]
struct CallContext {
    prompt_target: String,
    embedding_type: EmbeddingType,
}

pub type EmbeddingTypeMap = HashMap<EmbeddingType, Vec<f64>>;

#[derive(Debug)]
pub struct FilterContext {
    metrics: Rc<WasmMetrics>,
    // callouts stores token_id to request mapping that we use during #on_http_call_response to match the response to the request.
    callouts: HashMap<u32, CallContext>,
    overrides: Rc<Option<Overrides>>,
    prompt_targets: Rc<RwLock<HashMap<String, PromptTarget>>>,
<<<<<<< HEAD
    prompt_guards: Rc<PromptGuards>,
=======
    // This should be Option<Rc<PromptGuards>>, because StreamContext::new() should get an Rc<PromptGuards> not Option<Rc<PromptGuards>>.
    prompt_guards: Rc<Option<PromptGuards>>,
    llm_providers: Option<Rc<LlmProviders>>,
>>>>>>> 8ea917aa
}

pub fn embeddings_store() -> &'static RwLock<HashMap<String, EmbeddingTypeMap>> {
    static EMBEDDINGS: OnceLock<RwLock<HashMap<String, EmbeddingTypeMap>>> = OnceLock::new();
    EMBEDDINGS.get_or_init(|| {
        let embeddings: HashMap<String, EmbeddingTypeMap> = HashMap::new();
        RwLock::new(embeddings)
    })
}

impl FilterContext {
    pub fn new() -> FilterContext {
        FilterContext {
            callouts: HashMap::new(),
            metrics: Rc::new(WasmMetrics::new()),
            prompt_targets: Rc::new(RwLock::new(HashMap::new())),
            overrides: Rc::new(None),
<<<<<<< HEAD
            prompt_guards: Rc::new(PromptGuards::default()),
=======
            prompt_guards: Rc::new(Some(PromptGuards::default())),
            llm_providers: None,
>>>>>>> 8ea917aa
        }
    }

    fn process_prompt_targets(&mut self) {
        let prompt_targets = match self.prompt_targets.read() {
            Ok(prompt_targets) => prompt_targets,
            Err(e) => {
                panic!("Error reading prompt targets: {:?}", e);
            }
        };
        for values in prompt_targets.iter() {
            let prompt_target = &values.1;

            // schedule embeddings call for prompt target name
            let token_id = self.schedule_embeddings_call(prompt_target.name.clone());
            if self
                .callouts
                .insert(token_id, {
                    CallContext {
                        prompt_target: prompt_target.name.clone(),
                        embedding_type: EmbeddingType::Name,
                    }
                })
                .is_some()
            {
                panic!("duplicate token_id")
            }

            // schedule embeddings call for prompt target description
            let token_id = self.schedule_embeddings_call(prompt_target.description.clone());
            if self
                .callouts
                .insert(token_id, {
                    CallContext {
                        prompt_target: prompt_target.name.clone(),
                        embedding_type: EmbeddingType::Description,
                    }
                })
                .is_some()
            {
                panic!("duplicate token_id")
            }

            self.metrics
                .active_http_calls
                .record(self.callouts.len().try_into().unwrap());
        }
    }

    fn schedule_embeddings_call(&self, input: String) -> u32 {
        let embeddings_input = CreateEmbeddingRequest {
            input: Box::new(CreateEmbeddingRequestInput::String(input)),
            model: String::from(DEFAULT_EMBEDDING_MODEL),
            encoding_format: None,
            dimensions: None,
            user: None,
        };

        let json_data = to_string(&embeddings_input).unwrap();
        let token_id = match self.dispatch_http_call(
            MODEL_SERVER_NAME,
            vec![
                (":method", "POST"),
                (":path", "/embeddings"),
                (":authority", MODEL_SERVER_NAME),
                ("content-type", "application/json"),
                ("x-envoy-upstream-rq-timeout-ms", "60000"),
            ],
            Some(json_data.as_bytes()),
            vec![],
            Duration::from_secs(60),
        ) {
            Ok(token_id) => token_id,
            Err(e) => {
                panic!(
                    "Error dispatching HTTP call: {}, error: {:?}",
                    MODEL_SERVER_NAME, e
                );
            }
        };
        token_id
    }

    fn embedding_response_handler(
        &mut self,
        body_size: usize,
        embedding_type: EmbeddingType,
        prompt_target_name: String,
    ) {
        let prompt_targets = self.prompt_targets.read().unwrap();
        let prompt_target = prompt_targets.get(&prompt_target_name).unwrap();
        if let Some(body) = self.get_http_call_response_body(0, body_size) {
            if !body.is_empty() {
                let mut embedding_response: CreateEmbeddingResponse =
                    match serde_json::from_slice(&body) {
                        Ok(response) => response,
                        Err(e) => {
                            panic!(
                                "Error deserializing embedding response. body: {:?}: {:?}",
                                String::from_utf8(body).unwrap(),
                                e
                            );
                        }
                    };

                let embeddings = embedding_response.data.remove(0).embedding;
                log::info!(
                    "Adding embeddings for prompt target name: {:?}, description: {:?}, embedding type: {:?}",
                    prompt_target.name,
                    prompt_target.description,
                    embedding_type
                );

                embeddings_store().write().unwrap().insert(
                    prompt_target.name.clone(),
                    HashMap::from([(embedding_type, embeddings)]),
                );
            }
        } else {
            panic!("No body in response");
        }
    }
}
impl Context for FilterContext {
    fn on_http_call_response(
        &mut self,
        token_id: u32,
        _num_headers: usize,
        body_size: usize,
        _num_trailers: usize,
    ) {
        debug!(
            "filter_context: on_http_call_response called with token_id: {:?}",
            token_id
        );
        let callout_data = self.callouts.remove(&token_id).expect("invalid token_id");

        self.metrics
            .active_http_calls
            .record(self.callouts.len().try_into().unwrap());

        self.embedding_response_handler(
            body_size,
            callout_data.embedding_type,
            callout_data.prompt_target,
        )
    }
}

// RootContext allows the Rust code to reach into the Envoy Config
impl RootContext for FilterContext {
    fn on_configure(&mut self, _: usize) -> bool {
        let config_bytes = self
            .get_plugin_configuration()
            .expect("Arch config cannot be empty");

        let config: Configuration = match serde_yaml::from_slice(&config_bytes) {
            Ok(config) => config,
            Err(err) => panic!("Invalid arch config \"{:?}\"", err),
        };

        self.overrides = Rc::new(config.overrides);

        for pt in config.prompt_targets {
            self.prompt_targets
                .write()
                .unwrap()
                .insert(pt.name.clone(), pt.clone());
        }

        ratelimit::ratelimits(config.ratelimits);

<<<<<<< HEAD
            if let Some(prompt_guards) = self
                .config
                .as_mut()
                .and_then(|config| config.prompt_guards.as_mut())
            {
                self.prompt_guards = Rc::new(std::mem::take(prompt_guards));
            }
=======
        if let Some(prompt_guards) = config.prompt_guards {
            self.prompt_guards = Rc::new(Some(prompt_guards))
>>>>>>> 8ea917aa
        }

        match config.llm_providers.try_into() {
            Ok(llm_providers) => self.llm_providers = Some(Rc::new(llm_providers)),
            Err(err) => panic!("{err}"),
        }

        true
    }

    fn create_http_context(&self, context_id: u32) -> Option<Box<dyn HttpContext>> {
        debug!(
            "||| create_http_context called with context_id: {:?} |||",
            context_id
        );
        Some(Box::new(StreamContext::new(
            context_id,
            Rc::clone(&self.metrics),
            Rc::clone(&self.prompt_targets),
            Rc::clone(&self.prompt_guards),
            Rc::clone(&self.overrides),
            Rc::clone(
                self.llm_providers
                    .as_ref()
                    .expect("LLM Providers must exist when Streams are being created"),
            ),
        )))
    }

    fn get_type(&self) -> Option<ContextType> {
        Some(ContextType::HttpContext)
    }

    fn on_vm_start(&mut self, _: usize) -> bool {
        self.set_tick_period(Duration::from_secs(1));
        true
    }

    fn on_tick(&mut self) {
        self.process_prompt_targets();
        self.set_tick_period(Duration::from_secs(0));
    }
}<|MERGE_RESOLUTION|>--- conflicted
+++ resolved
@@ -47,13 +47,8 @@
     callouts: HashMap<u32, CallContext>,
     overrides: Rc<Option<Overrides>>,
     prompt_targets: Rc<RwLock<HashMap<String, PromptTarget>>>,
-<<<<<<< HEAD
     prompt_guards: Rc<PromptGuards>,
-=======
-    // This should be Option<Rc<PromptGuards>>, because StreamContext::new() should get an Rc<PromptGuards> not Option<Rc<PromptGuards>>.
-    prompt_guards: Rc<Option<PromptGuards>>,
     llm_providers: Option<Rc<LlmProviders>>,
->>>>>>> 8ea917aa
 }
 
 pub fn embeddings_store() -> &'static RwLock<HashMap<String, EmbeddingTypeMap>> {
@@ -71,12 +66,8 @@
             metrics: Rc::new(WasmMetrics::new()),
             prompt_targets: Rc::new(RwLock::new(HashMap::new())),
             overrides: Rc::new(None),
-<<<<<<< HEAD
             prompt_guards: Rc::new(PromptGuards::default()),
-=======
-            prompt_guards: Rc::new(Some(PromptGuards::default())),
             llm_providers: None,
->>>>>>> 8ea917aa
         }
     }
 
@@ -249,18 +240,8 @@
 
         ratelimit::ratelimits(config.ratelimits);
 
-<<<<<<< HEAD
-            if let Some(prompt_guards) = self
-                .config
-                .as_mut()
-                .and_then(|config| config.prompt_guards.as_mut())
-            {
-                self.prompt_guards = Rc::new(std::mem::take(prompt_guards));
-            }
-=======
         if let Some(prompt_guards) = config.prompt_guards {
-            self.prompt_guards = Rc::new(Some(prompt_guards))
->>>>>>> 8ea917aa
+            self.prompt_guards = Rc::new(prompt_guards)
         }
 
         match config.llm_providers.try_into() {
