--- conflicted
+++ resolved
@@ -2,14 +2,7 @@
 import random
 import datetime
 
-<<<<<<< HEAD
 # Function to generate random employee data with `eid` as the primary key
-def generate_employee_data(conn):
-    # List of possible names, positions, departments, locations, and certifications
-    names = ["Alice", "Bob", "Charlie", "David", "Eve", "Frank", "Grace", "Hank", "Ivy", "Jack"]
-    positions = ["Manager", "Engineer", "Salesperson", "HR Specialist", "Marketing Analyst"]
-=======
-
 def generate_employee_data(conn):
     # List of possible names, positions, departments, and locations
     names = [
@@ -31,7 +24,9 @@
         "HR Specialist",
         "Marketing Analyst",
     ]
->>>>>>> eff4cd98
+    # List of possible names, positions, departments, locations, and certifications
+    names = ["Alice", "Bob", "Charlie", "David", "Eve", "Frank", "Grace", "Hank", "Ivy", "Jack"]
+    positions = ["Manager", "Engineer", "Salesperson", "HR Specialist", "Marketing Analyst"]
     departments = ["Engineering", "Marketing", "HR", "Sales", "Finance"]
     locations = ["New York", "San Francisco", "Austin", "Boston", "Chicago"]
     certifications = ["AWS Certified", "Google Cloud Certified", "PMP", "Scrum Master", "Cisco Certified"]
@@ -43,7 +38,6 @@
         time_between_dates = end_date - start_date
         days_between_dates = time_between_dates.days
         random_number_of_days = random.randrange(days_between_dates)
-<<<<<<< HEAD
         return start_date + datetime.timedelta(days=random_number_of_days)
 
     # Generate random employee records with an employee ID (eid)
@@ -141,53 +135,4 @@
 
     # Convert the list of dictionaries to a DataFrame and save to DB
     df_certifications = pd.DataFrame(employee_certifications)
-    df_certifications.to_sql('certifications', conn, index=False, if_exists='replace')
-=======
-        hire_date = start_date + datetime.timedelta(days=random_number_of_days)
-        return hire_date
-
-    # Function to generate random employee data
-    def generate_employee_records(count):
-        employees = []
-
-        for _ in range(count):
-            name = random.choice(names)
-            position = random.choice(positions)
-            salary = round(
-                random.uniform(50000, 150000), 2
-            )  # Salary between 50,000 and 150,000
-            department = random.choice(departments)
-            location = random.choice(locations)
-            hire_date = random_hire_date()
-            performance_score = round(
-                random.uniform(1, 5), 2
-            )  # Performance score between 1.0 and 5.0
-            years_of_experience = random.randint(
-                1, 30
-            )  # Years of experience between 1 and 30
-
-            employee = {
-                "position": position,
-                "name": name,
-                "salary": salary,
-                "department": department,
-                "location": location,
-                "hire_date": hire_date,
-                "performance_score": performance_score,
-                "years_of_experience": years_of_experience,
-            }
-
-            employees.append(employee)
-
-        return employees
-
-    # Generate 10 random employee records
-    employee_records = generate_employee_records(200)
-
-    # Convert the list of dictionaries to a DataFrame
-    df = pd.DataFrame(employee_records)
-
-    df.to_sql("employees", conn, index=False)
-
-    return
->>>>>>> eff4cd98
+    df_certifications.to_sql('certifications', conn, index=False, if_exists='replace')