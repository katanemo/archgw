--- conflicted
+++ resolved
@@ -1,12 +1,7 @@
 import os
 from fastapi import FastAPI, Response, HTTPException
 from pydantic import BaseModel
-<<<<<<< HEAD
-from load_models import (
-=======
 from app.load_models import (
-    load_ner_models,
->>>>>>> 41cdef59
     load_transformers,
     load_guard_model,
     load_zero_shot_models,
@@ -28,14 +23,6 @@
 transformers = load_transformers()
 zero_shot_models = load_zero_shot_models()
 
-<<<<<<< HEAD
-=======
-config = {}
-
-if os.path.exists("/root/arch_config.yaml"):
-  with open("/root/arch_config.yaml", "r") as file:
-      config = yaml.safe_load(file)
->>>>>>> 41cdef59
 with open("guard_model_config.yaml") as f:
     guard_model_config = yaml.safe_load(f)
 
@@ -197,276 +184,4 @@
         "predicted_class_score": final_scores[predicted_class],
         "scores": final_scores,
         "model": req.model,
-<<<<<<< HEAD
-    }
-=======
-    }
-
-
-@app.post("/v1/chat/completions")
-async def chat_completion(req: ChatMessage, res: Response):
-    result = await arch_fc_chat_completion(req, res)
-    return result
-
-
-'''
-*****
-Adding new functions to test the usecases - Sampreeth
-*****
-"""
-
-conn = load_sql()
-name_col = "name"
-
-
-class TopEmployees(BaseModel):
-    grouping: str
-    ranking_criteria: str
-    top_n: int
-
-
-@app.post("/top_employees")
-async def top_employees(req: TopEmployees, res: Response):
-    name_col = "name"
-    # Check if `req.ranking_criteria` is a Text object and extract its value accordingly
-    logger.info(
-        f"{'* ' * 50}\n\nCaptured Ranking Criteria: {req.ranking_criteria}\n\n{'* ' * 50}"
-    )
-
-    if req.ranking_criteria == "yoe":
-        req.ranking_criteria = "years_of_experience"
-    elif req.ranking_criteria == "rating":
-        req.ranking_criteria = "performance_score"
-
-    logger.info(
-        f"{'* ' * 50}\n\nFinal Ranking Criteria: {req.ranking_criteria}\n\n{'* ' * 50}"
-    )
-
-    query = f"""
-    SELECT {req.grouping}, {name_col}, {req.ranking_criteria}
-    FROM (
-        SELECT {req.grouping}, {name_col}, {req.ranking_criteria},
-               DENSE_RANK() OVER (PARTITION BY {req.grouping} ORDER BY {req.ranking_criteria} DESC) as emp_rank
-        FROM employees
-    ) ranked_employees
-    WHERE emp_rank <= {req.top_n};
-    """
-    result_df = pd.read_sql_query(query, conn)
-    result = result_df.to_dict(orient="records")
-    return result
-
-
-class AggregateStats(BaseModel):
-    grouping: str
-    aggregate_criteria: str
-    aggregate_type: str
-
-
-@app.post("/aggregate_stats")
-async def aggregate_stats(req: AggregateStats, res: Response):
-    logger.info(
-        f"{'* ' * 50}\n\nCaptured Aggregate Criteria: {req.aggregate_criteria}\n\n{'* ' * 50}"
-    )
-
-    if req.aggregate_criteria == "yoe":
-        req.aggregate_criteria = "years_of_experience"
-
-    logger.info(
-        f"{'* ' * 50}\n\nFinal Aggregate Criteria: {req.aggregate_criteria}\n\n{'* ' * 50}"
-    )
-
-    logger.info(
-        f"{'* ' * 50}\n\nCaptured Aggregate Type: {req.aggregate_type}\n\n{'* ' * 50}"
-    )
-    if req.aggregate_type.lower() not in ["sum", "avg", "min", "max"]:
-        if req.aggregate_type.lower() == "count":
-            req.aggregate_type = "COUNT"
-        elif req.aggregate_type.lower() == "total":
-            req.aggregate_type = "SUM"
-        elif req.aggregate_type.lower() == "average":
-            req.aggregate_type = "AVG"
-        elif req.aggregate_type.lower() == "minimum":
-            req.aggregate_type = "MIN"
-        elif req.aggregate_type.lower() == "maximum":
-            req.aggregate_type = "MAX"
-        else:
-            raise HTTPException(status_code=400, detail="Invalid aggregate type")
-
-    logger.info(
-        f"{'* ' * 50}\n\nFinal Aggregate Type: {req.aggregate_type}\n\n{'* ' * 50}"
-    )
-
-    query = f"""
-    SELECT {req.grouping}, {req.aggregate_type}({req.aggregate_criteria}) as {req.aggregate_type}_{req.aggregate_criteria}
-    FROM employees
-    GROUP BY {req.grouping};
-    """
-    result_df = pd.read_sql_query(query, conn)
-    result = result_df.to_dict(orient="records")
-    return result
-
-
-class PacketDropCorrelationRequest(BaseModel):
-    from_time: str = None  # Optional natural language timeframe
-    ifname: str = None  # Optional interface name filter
-    region: str = None  # Optional region filter
-    min_in_errors: int = None
-    max_in_errors: int = None
-    min_out_errors: int = None
-    max_out_errors: int = None
-    min_in_discards: int = None
-    max_in_discards: int = None
-    min_out_discards: int = None
-    max_out_discards: int = None
-
-
-@app.post("/interface_down_pkt_drop")
-async def interface_down_packet_drop(req: PacketDropCorrelationRequest, res: Response):
-    params, filters = load_params(req)
-
-    # Join the filters using AND
-    where_clause = " AND ".join(filters)
-    if where_clause:
-        where_clause = "AND " + where_clause
-
-    # Step 3: Query packet errors and flows from interfacestats and ts_flow
-    query = f"""
-    SELECT
-      d.switchip AS device_ip_address,
-      i.in_errors,
-      i.in_discards,
-      i.out_errors,
-      i.out_discards,
-      i.ifname,
-      t.src_addr,
-      t.dst_addr,
-      t.time AS flow_time,
-      i.time AS interface_time
-    FROM
-      device d
-    INNER JOIN
-      interfacestats i
-      ON d.device_mac_address = i.device_mac_address
-    INNER JOIN
-      ts_flow t
-      ON d.switchip = t.sampler_address
-    WHERE
-      i.time >= :from_time  -- Using the converted timestamp
-      {where_clause}
-    ORDER BY
-      i.time;
-    """
-
-    correlated_data = pd.read_sql_query(query, conn, params=params)
-
-    if correlated_data.empty:
-        default_response = {
-            "device_ip_address": "0.0.0.0",  # Placeholder IP
-            "in_errors": 0,
-            "in_discards": 0,
-            "out_errors": 0,
-            "out_discards": 0,
-            "ifname": req.ifname
-            or "unknown",  # Placeholder or interface provided in the request
-            "src_addr": "0.0.0.0",  # Placeholder source IP
-            "dst_addr": "0.0.0.0",  # Placeholder destination IP
-            "flow_time": str(
-                datetime.now(timezone.utc)
-            ),  # Current timestamp or placeholder
-            "interface_time": str(
-                datetime.now(timezone.utc)
-            ),  # Current timestamp or placeholder
-        }
-        return [default_response]
-
-    logger.info(f"Correlated Packet Drop Data: {correlated_data}")
-
-    return correlated_data.to_dict(orient='records')
-
-
-class FlowPacketErrorCorrelationRequest(BaseModel):
-    from_time: str = None  # Optional natural language timeframe
-    ifname: str = None  # Optional interface name filter
-    region: str = None  # Optional region filter
-    min_in_errors: int = None
-    max_in_errors: int = None
-    min_out_errors: int = None
-    max_out_errors: int = None
-    min_in_discards: int = None
-    max_in_discards: int = None
-    min_out_discards: int = None
-    max_out_discards: int = None
-
-
-@app.post("/packet_errors_impact_flow")
-async def packet_errors_impact_flow(
-    req: FlowPacketErrorCorrelationRequest, res: Response
-):
-    params, filters = load_params(req)
-
-    # Join the filters using AND
-    where_clause = " AND ".join(filters)
-    if where_clause:
-        where_clause = "AND " + where_clause
-
-    # Step 3: Query the packet errors and flows, correlating by timestamps
-    query = f"""
-    SELECT
-      d.switchip AS device_ip_address,
-      i.in_errors,
-      i.in_discards,
-      i.out_errors,
-      i.out_discards,
-      i.ifname,
-      t.src_addr,
-      t.dst_addr,
-      t.src_port,
-      t.dst_port,
-      t.packets,
-      t.time AS flow_time,
-      i.time AS error_time
-    FROM
-      device d
-    INNER JOIN
-      interfacestats i
-      ON d.device_mac_address = i.device_mac_address
-    INNER JOIN
-      ts_flow t
-      ON d.switchip = t.sampler_address
-    WHERE
-      i.time >= :from_time
-      AND ABS(strftime('%s', t.time) - strftime('%s', i.time)) <= 300  -- Correlate within 5 minutes
-      {where_clause}
-    ORDER BY
-      i.time;
-    """
-
-    correlated_data = pd.read_sql_query(query, conn, params=params)
-
-    if correlated_data.empty:
-        default_response = {
-            "device_ip_address": "0.0.0.0",  # Placeholder IP
-            "in_errors": 0,
-            "in_discards": 0,
-            "out_errors": 0,
-            "out_discards": 0,
-            "ifname": req.ifname
-            or "unknown",  # Placeholder or interface provided in the request
-            "src_addr": "0.0.0.0",  # Placeholder source IP
-            "dst_addr": "0.0.0.0",  # Placeholder destination IP
-            "src_port": 0,
-            "dst_port": 0,
-            "packets": 0,
-            "flow_time": str(
-                datetime.now(timezone.utc)
-            ),  # Current timestamp or placeholder
-            "error_time": str(
-                datetime.now(timezone.utc)
-            ),  # Current timestamp or placeholder
-        }
-        return [default_response]
-
-    # Return the correlated data if found
-    return correlated_data.to_dict(orient="records")
-'''
->>>>>>> 41cdef59
+    }