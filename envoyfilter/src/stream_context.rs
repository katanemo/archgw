--- conflicted
+++ resolved
@@ -1,5 +1,4 @@
 use crate::consts::{
-<<<<<<< HEAD
     BOLT_FC_CLUSTER, BOLT_FC_REQUEST_TIMEOUT_MS, DEFAULT_COLLECTION_NAME, DEFAULT_EMBEDDING_MODEL,
     DEFAULT_PROMPT_TARGET_THRESHOLD, GPT_35_TURBO, RATELIMIT_SELECTOR_HEADER_KEY, SYSTEM_ROLE,
     USER_ROLE,
@@ -9,29 +8,6 @@
 use crate::ratelimit::Header;
 use crate::stats::IncrementingMetric;
 use crate::tokenizer;
-use public_types::common_types::{
-    FunctionCallingModelResponse, FunctionCallingToolsCallContent, ToolParameter, ToolParameters,
-    ToolsDefinition,
-};
-use public_types::configuration::{PromptTarget, PromptType};
-// use crate::{
-//     common_types::{
-//         open_ai::{ChatCompletions, Message},
-//         FunctionCallingModelResponse, FunctionCallingToolsCallContent, SearchPointsRequest,
-//         SearchPointsResponse, ToolParameter, ToolParameters, ToolsDefinition,
-//     },
-//     consts::{BOLT_FC_CLUSTER, BOLT_FC_REQUEST_TIMEOUT_MS, GPT_35_TURBO},
-// };
-=======
-    DEFAULT_COLLECTION_NAME, DEFAULT_EMBEDDING_MODEL, DEFAULT_NER_MODEL, DEFAULT_NER_THRESHOLD,
-    DEFAULT_PROMPT_TARGET_THRESHOLD, RATELIMIT_SELECTOR_HEADER_KEY, SYSTEM_ROLE, USER_ROLE,
-};
-use crate::filter_context::WasmMetrics;
-use crate::ratelimit;
-use crate::ratelimit::Header;
-use crate::stats::IncrementingMetric;
-use crate::tokenizer;
->>>>>>> fdfad873
 use http::StatusCode;
 use log::{debug, error, info, warn};
 use open_message_format_embeddings::models::{
@@ -41,14 +17,13 @@
 use proxy_wasm::types::*;
 use public_types::common_types::{
     open_ai::{ChatCompletions, Message},
-<<<<<<< HEAD
     SearchPointsRequest, SearchPointsResponse,
 };
-=======
-    NERRequest, NERResponse, SearchPointsRequest, SearchPointsResponse,
+use public_types::common_types::{
+    FunctionCallingModelResponse, FunctionCallingToolsCallContent, ToolParameter, ToolParameters,
+    ToolsDefinition,
 };
-use public_types::configuration::{Entity, PromptTarget};
->>>>>>> fdfad873
+use public_types::configuration::{PromptTarget, PromptType};
 use std::collections::HashMap;
 use std::num::NonZero;
 use std::rc::Rc;
@@ -268,7 +243,6 @@
                     }
                 };
 
-<<<<<<< HEAD
                 let token_id = match self.dispatch_http_call(
                     BOLT_FC_CLUSTER,
                     vec![
@@ -291,33 +265,6 @@
                         panic!("Error dispatching HTTP call for function-call: {:?}", e);
                     }
                 };
-=======
-        let token_id = match self.dispatch_http_call(
-            "nerhost",
-            vec![
-                (":method", "POST"),
-                (":path", "/ner"),
-                (":authority", "nerhost"),
-                ("content-type", "application/json"),
-                ("x-envoy-max-retries", "3"),
-            ],
-            Some(json_data.as_bytes()),
-            vec![],
-            Duration::from_secs(5),
-        ) {
-            Ok(token_id) => token_id,
-            Err(e) => {
-                panic!("Error dispatching HTTP call for get-embeddings: {:?}", e);
-            }
-        };
-        callout_context.request_type = RequestType::Ner;
-        callout_context.prompt_target = Some(prompt_target);
-        if self.callouts.insert(token_id, callout_context).is_some() {
-            panic!("duplicate token_id")
-        }
-        self.metrics.active_http_calls.increment(1);
-    }
->>>>>>> fdfad873
 
                 debug!(
                     "dispatched call to function {} token_id={}",
@@ -402,7 +349,6 @@
         self.metrics.active_http_calls.increment(1);
     }
 
-<<<<<<< HEAD
     fn function_call_response_handler(&mut self, body: Vec<u8>, callout_context: CallContext) {
         debug!("response received for function call response");
         let body_str: String = String::from_utf8(body).unwrap();
@@ -413,14 +359,6 @@
 
         // add system prompt
         match prompt_target.system_prompt.as_ref() {
-=======
-    fn context_resolver_handler(&mut self, body: Vec<u8>, callout_context: CallContext) {
-        debug!("response received for context_resolver");
-        let body_string = String::from_utf8(body);
-        let prompt_target = callout_context.prompt_target.unwrap();
-        let mut request_body = callout_context.request_body;
-        match prompt_target.system_prompt {
->>>>>>> fdfad873
             None => {}
             Some(system_prompt) => {
                 let system_prompt_message = Message {
@@ -464,15 +402,12 @@
                 return;
             }
         };
-<<<<<<< HEAD
         debug!(
             "function_calling sending request to openai: msg {}",
             json_string
         );
 
         let request_body = callout_context.request_body;
-=======
->>>>>>> fdfad873
 
         // Tokenize and Ratelimit.
         if let Some(selector) = self.ratelimit_selector.take() {
