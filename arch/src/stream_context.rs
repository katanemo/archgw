use crate::consts::{
    ARCH_FC_REQUEST_TIMEOUT_MS, ARCH_MESSAGES_KEY, ARCH_PROVIDER_HINT_HEADER, ARCH_ROUTING_HEADER,
    ARC_FC_CLUSTER, DEFAULT_EMBEDDING_MODEL, DEFAULT_INTENT_MODEL, DEFAULT_PROMPT_TARGET_THRESHOLD,
    GPT_35_TURBO, MODEL_SERVER_NAME, RATELIMIT_SELECTOR_HEADER_KEY, SYSTEM_ROLE, USER_ROLE,
};
use crate::filter_context::{embeddings_store, WasmMetrics};
use crate::llm_providers::LlmProviders;
use crate::ratelimit::Header;
use crate::stats::IncrementingMetric;
use crate::{ratelimit, routing, tokenizer};
use acap::cos;
use http::StatusCode;
use log::{debug, info, warn};
use proxy_wasm::traits::*;
use proxy_wasm::types::*;
use public_types::common_types::open_ai::{
    ChatCompletionChunkResponse, ChatCompletionTool, ChatCompletionsRequest,
    ChatCompletionsResponse, FunctionDefinition, FunctionParameter, FunctionParameters, Message,
    ParameterType, StreamOptions, ToolType,
};
use public_types::common_types::{
    EmbeddingType, PromptGuardRequest, PromptGuardResponse, PromptGuardTask,
    ZeroShotClassificationRequest, ZeroShotClassificationResponse,
};
use public_types::configuration::LlmProvider;
use public_types::configuration::{Overrides, PromptGuards, PromptTarget};
use public_types::embeddings::{
    CreateEmbeddingRequest, CreateEmbeddingRequestInput, CreateEmbeddingResponse,
};
use std::collections::HashMap;
use std::num::NonZero;
use std::rc::Rc;
use std::sync::RwLock;
use std::time::Duration;

enum ResponseHandlerType {
    GetEmbeddings,
    FunctionResolver,
    FunctionCall,
    ZeroShotIntent,
    ArchGuard,
    DefaultTarget,
}

pub struct CallContext {
    response_handler_type: ResponseHandlerType,
    user_message: Option<String>,
    prompt_target_name: Option<String>,
    request_body: ChatCompletionsRequest,
    similarity_scores: Option<Vec<(String, f64)>>,
    up_stream_cluster: Option<String>,
    up_stream_cluster_path: Option<String>,
}

pub struct StreamContext {
    context_id: u32,
    metrics: Rc<WasmMetrics>,
    prompt_targets: Rc<RwLock<HashMap<String, PromptTarget>>>,
    overrides: Rc<Option<Overrides>>,
    callouts: HashMap<u32, CallContext>,
    ratelimit_selector: Option<Header>,
    streaming_response: bool,
    response_tokens: usize,
    chat_completions_request: bool,
<<<<<<< HEAD
    llm_provider: Option<&'static LlmProvider<'static>>,
    prompt_guards: Rc<PromptGuards>,
=======
    llm_providers: Rc<LlmProviders>,
    llm_provider: Option<Rc<LlmProvider>>,
    prompt_guards: Rc<Option<PromptGuards>>,
>>>>>>> 8ea917aa
}

impl StreamContext {
    pub fn new(
        context_id: u32,
        metrics: Rc<WasmMetrics>,
        prompt_targets: Rc<RwLock<HashMap<String, PromptTarget>>>,
        prompt_guards: Rc<PromptGuards>,
        overrides: Rc<Option<Overrides>>,
        llm_providers: Rc<LlmProviders>,
    ) -> Self {
        StreamContext {
            context_id,
            metrics,
            prompt_targets,
            callouts: HashMap::new(),
            ratelimit_selector: None,
            streaming_response: false,
            response_tokens: 0,
            chat_completions_request: false,
            llm_providers,
            llm_provider: None,
            prompt_guards,
            overrides,
        }
    }
    fn llm_provider(&self) -> &LlmProvider {
        self.llm_provider
            .as_ref()
            .expect("the provider should be set when asked for it")
    }

    fn select_llm_provider(&mut self) {
        let provider_hint = self
            .get_http_request_header(ARCH_PROVIDER_HINT_HEADER)
            .map(|provider_name| provider_name.into());

        self.llm_provider = Some(routing::get_llm_provider(
            &self.llm_providers,
            provider_hint,
        ));
    }

    fn add_routing_header(&mut self) {
        self.add_http_request_header(ARCH_ROUTING_HEADER, &self.llm_provider().name);
    }

    fn modify_auth_headers(&mut self) -> Result<(), String> {
        let llm_provider_api_key_value = self.llm_provider().access_key.as_ref().ok_or(format!(
            "No access key configured for selected LLM Provider \"{}\"",
            self.llm_provider()
        ))?;

        let authorization_header_value = format!("Bearer {}", llm_provider_api_key_value);

        self.set_http_request_header("Authorization", Some(&authorization_header_value));

        Ok(())
    }

    fn delete_content_length_header(&mut self) {
        // Remove the Content-Length header because further body manipulations in the gateway logic will invalidate it.
        // Server's generally throw away requests whose body length do not match the Content-Length header.
        // However, a missing Content-Length header is not grounds for bad requests given that intermediary hops could
        // manipulate the body in benign ways e.g., compression.
        self.set_http_request_header("content-length", None);
    }

    fn save_ratelimit_header(&mut self) {
        self.ratelimit_selector = self
            .get_http_request_header(RATELIMIT_SELECTOR_HEADER_KEY)
            .and_then(|key| {
                self.get_http_request_header(&key)
                    .map(|value| Header { key, value })
            });
    }

    fn send_server_error(&self, error: String, override_status_code: Option<StatusCode>) {
        debug!("server error occurred: {}", error);
        self.send_http_response(
            override_status_code
                .unwrap_or(StatusCode::INTERNAL_SERVER_ERROR)
                .as_u16()
                .into(),
            vec![],
            Some(error.as_bytes()),
        );
    }

    fn embeddings_handler(&mut self, body: Vec<u8>, mut callout_context: CallContext) {
        let embedding_response: CreateEmbeddingResponse = match serde_json::from_slice(&body) {
            Ok(embedding_response) => embedding_response,
            Err(e) => {
                return self.send_server_error(
                    format!("Error deserializing embedding response: {:?}", e),
                    None,
                );
            }
        };

        let embeddings_vector = &embedding_response.data[0].embedding;

        debug!(
            "embedding model: {}, vector length: {:?}",
            embedding_response.model,
            embeddings_vector.len()
        );

        let prompt_target_embeddings = match embeddings_store().read() {
            Ok(embeddings) => embeddings,
            Err(e) => {
                return self
                    .send_server_error(format!("Error reading embeddings store: {:?}", e), None);
            }
        };

        let prompt_targets = match self.prompt_targets.read() {
            Ok(prompt_targets) => prompt_targets,
            Err(e) => {
                self.send_server_error(format!("Error reading prompt targets: {:?}", e), None);
                return;
            }
        };

        let prompt_target_names = prompt_targets
            .iter()
            // exclude default target
            .filter(|(_, prompt_target)| !prompt_target.default.unwrap_or(false))
            .map(|(name, _)| name.clone())
            .collect();

        let similarity_scores: Vec<(String, f64)> = prompt_targets
            .iter()
            // exclude default prompt target
            .filter(|(_, prompt_target)| !prompt_target.default.unwrap_or(false))
            .map(|(prompt_name, _)| {
                let default_embeddings = HashMap::new();
                let pte = prompt_target_embeddings
                    .get(prompt_name)
                    .unwrap_or(&default_embeddings);
                let description_embeddings = pte.get(&EmbeddingType::Description);
                let similarity_score_description = cos::cosine_similarity(
                    &embeddings_vector,
                    &description_embeddings.unwrap_or(&vec![0.0]),
                );
                (prompt_name.clone(), similarity_score_description)
            })
            .collect();

        debug!(
            "similarity scores based on description embeddings match: {:?}",
            similarity_scores
        );

        callout_context.similarity_scores = Some(similarity_scores);

        let zero_shot_classification_request = ZeroShotClassificationRequest {
            // Need to clone into input because user_message is used below.
            input: callout_context.user_message.as_ref().unwrap().clone(),
            model: String::from(DEFAULT_INTENT_MODEL),
            labels: prompt_target_names,
        };

        let json_data: String = match serde_json::to_string(&zero_shot_classification_request) {
            Ok(json_data) => json_data,
            Err(error) => {
                let error = format!("Error serializing zero shot request: {}", error);
                return self.send_server_error(error, None);
            }
        };

        let token_id = match self.dispatch_http_call(
            MODEL_SERVER_NAME,
            vec![
                (":method", "POST"),
                (":path", "/zeroshot"),
                (":authority", MODEL_SERVER_NAME),
                ("content-type", "application/json"),
                ("x-envoy-max-retries", "3"),
                ("x-envoy-upstream-rq-timeout-ms", "60000"),
            ],
            Some(json_data.as_bytes()),
            vec![],
            Duration::from_secs(5),
        ) {
            Ok(token_id) => token_id,
            Err(e) => {
                let error_msg = format!(
                    "Error dispatching embedding server HTTP call for zero-shot-intent-detection: {:?}",
                    e
                );
                return self.send_server_error(error_msg, None);
            }
        };
        debug!(
            "dispatched call to model_server/zeroshot token_id={}",
            token_id
        );

        self.metrics.active_http_calls.increment(1);
        callout_context.response_handler_type = ResponseHandlerType::ZeroShotIntent;

        if self.callouts.insert(token_id, callout_context).is_some() {
            panic!(
                "duplicate token_id={} in embedding server requests",
                token_id
            )
        }
    }

    fn zero_shot_intent_detection_resp_handler(
        &mut self,
        body: Vec<u8>,
        mut callout_context: CallContext,
    ) {
        let zeroshot_intent_response: ZeroShotClassificationResponse =
            match serde_json::from_slice(&body) {
                Ok(zeroshot_response) => zeroshot_response,
                Err(e) => {
                    self.send_server_error(
                        format!(
                            "Error deserializing zeroshot intent detection response: {:?}",
                            e
                        ),
                        None,
                    );
                    return;
                }
            };

        debug!("zeroshot intent response: {:?}", zeroshot_intent_response);

        let desc_emb_similarity_map: HashMap<String, f64> = callout_context
            .similarity_scores
            .clone()
            .unwrap()
            .into_iter()
            .collect();

        let pred_class_desc_emb_similarity = desc_emb_similarity_map
            .get(&zeroshot_intent_response.predicted_class)
            .unwrap();

        let prompt_target_similarity_score = zeroshot_intent_response.predicted_class_score * 0.7
            + pred_class_desc_emb_similarity * 0.3;

        debug!(
            "similarity score: {:.3}, intent score: {:.3}, description embedding score: {:.3}, prompt: {}",
            prompt_target_similarity_score,
            zeroshot_intent_response.predicted_class_score,
            pred_class_desc_emb_similarity,
            callout_context.user_message.as_ref().unwrap()
        );

        let prompt_target_name = zeroshot_intent_response.predicted_class.clone();

        // Check to see who responded to user message. This will help us identify if control should be passed to Arch FC or not.
        // If the last message was from Arch FC, then Arch FC is handling the conversation (possibly for parameter collection).
        let mut arch_assistant = false;
        let messages = &callout_context.request_body.messages;
        if messages.len() >= 2 {
            let latest_assistant_message = &messages[messages.len() - 2];
            if let Some(model) = latest_assistant_message.model.as_ref() {
                if model.starts_with("Arch") {
                    arch_assistant = true;
                }
            }
        } else {
            info!("no assistant message found, probably first interaction");
        }

        // get prompt target similarity thresold from overrides
        let prompt_target_intent_matching_threshold = match self.overrides.as_ref() {
            Some(overrides) => match overrides.prompt_target_intent_matching_threshold {
                Some(threshold) => threshold,
                None => DEFAULT_PROMPT_TARGET_THRESHOLD,
            },
            None => DEFAULT_PROMPT_TARGET_THRESHOLD,
        };

        // check to ensure that the prompt target similarity score is above the threshold
        if prompt_target_similarity_score < prompt_target_intent_matching_threshold
            || arch_assistant
        {
            debug!("intent score is low or arch assistant is handling the conversation");
            // if arch fc responded to the user message, then we don't need to check the similarity score
            // it may be that arch fc is handling the conversation for parameter collection
            if arch_assistant {
                info!("arch assistant is handling the conversation");
            } else {
                debug!("checking for default prompt target");
                if let Some(default_prompt_target) = self
                    .prompt_targets
                    .read()
                    .unwrap()
                    .values()
                    .find(|pt| pt.default.unwrap_or(false))
                {
                    debug!("default prompt target found");
                    let endpoint = default_prompt_target.endpoint.clone().unwrap();
                    let upstream_path: String = endpoint.path.unwrap_or(String::from("/"));

                    let upstream_endpoint = endpoint.name;
                    let mut params = HashMap::new();
                    params.insert(
                        ARCH_MESSAGES_KEY.to_string(),
                        callout_context.request_body.messages.clone(),
                    );
                    let arch_messages_json = serde_json::to_string(&params).unwrap();
                    debug!("no prompt target found with similarity score above threshold, using default prompt target");
                    let token_id = match self.dispatch_http_call(
                        &upstream_endpoint,
                        vec![
                            (":method", "POST"),
                            (":path", &upstream_path),
                            (":authority", &upstream_endpoint),
                            ("content-type", "application/json"),
                            ("x-envoy-max-retries", "3"),
                            (
                                "x-envoy-upstream-rq-timeout-ms",
                                ARCH_FC_REQUEST_TIMEOUT_MS.to_string().as_str(),
                            ),
                        ],
                        Some(arch_messages_json.as_bytes()),
                        vec![],
                        Duration::from_secs(5),
                    ) {
                        Ok(token_id) => token_id,
                        Err(e) => {
                            let error_msg =
                                format!("Error dispatching HTTP call for default-target: {:?}", e);
                            return self
                                .send_server_error(error_msg, Some(StatusCode::BAD_REQUEST));
                        }
                    };

                    self.metrics.active_http_calls.increment(1);
                    callout_context.response_handler_type = ResponseHandlerType::DefaultTarget;
                    callout_context.prompt_target_name = Some(default_prompt_target.name.clone());
                    if self.callouts.insert(token_id, callout_context).is_some() {
                        panic!("duplicate token_id")
                    }
                    return;
                }
                self.resume_http_request();
                return;
            }
        }

        let prompt_target = match self.prompt_targets.read().unwrap().get(&prompt_target_name) {
            Some(prompt_target) => prompt_target.clone(),
            None => {
                return self.send_server_error(
                    format!("Prompt target not found: {}", prompt_target_name),
                    None,
                );
            }
        };

        info!("prompt_target name: {:?}", prompt_target_name);
        let mut chat_completion_tools: Vec<ChatCompletionTool> = Vec::new();
        for pt in self.prompt_targets.read().unwrap().values() {
            // only extract entity names
            let properties: HashMap<String, FunctionParameter> = match pt.parameters {
                // Clone is unavoidable here because we don't want to move the values out of the prompt target struct.
                Some(ref entities) => {
                    let mut properties: HashMap<String, FunctionParameter> = HashMap::new();
                    for entity in entities.iter() {
                        let param = FunctionParameter {
                            parameter_type: ParameterType::from(
                                entity.parameter_type.clone().unwrap_or("str".to_string()),
                            ),
                            description: entity.description.clone(),
                            required: entity.required,
                            enum_values: entity.enum_values.clone(),
                            default: entity.default.clone(),
                        };
                        properties.insert(entity.name.clone(), param);
                    }
                    properties
                }
                None => HashMap::new(),
            };
            let tools_parameters = FunctionParameters { properties };

            chat_completion_tools.push({
                ChatCompletionTool {
                    tool_type: ToolType::Function,
                    function: FunctionDefinition {
                        name: pt.name.clone(),
                        description: pt.description.clone(),
                        parameters: tools_parameters,
                    },
                }
            });
        }

        let chat_completions = ChatCompletionsRequest {
            model: GPT_35_TURBO.to_string(),
            messages: callout_context.request_body.messages.clone(),
            tools: Some(chat_completion_tools),
            stream: false,
            stream_options: None,
        };

        let msg_body = match serde_json::to_string(&chat_completions) {
            Ok(msg_body) => {
                debug!("arch_fc request body content: {}", msg_body);
                msg_body
            }
            Err(e) => {
                return self
                    .send_server_error(format!("Error serializing request_params: {:?}", e), None);
            }
        };

        let token_id = match self.dispatch_http_call(
            ARC_FC_CLUSTER,
            vec![
                (":method", "POST"),
                (":path", "/v1/chat/completions"),
                (":authority", ARC_FC_CLUSTER),
                ("content-type", "application/json"),
                ("x-envoy-max-retries", "3"),
                (
                    "x-envoy-upstream-rq-timeout-ms",
                    ARCH_FC_REQUEST_TIMEOUT_MS.to_string().as_str(),
                ),
            ],
            Some(msg_body.as_bytes()),
            vec![],
            Duration::from_secs(5),
        ) {
            Ok(token_id) => token_id,
            Err(e) => {
                let error_msg = format!("Error dispatching HTTP call for function-call: {:?}", e);
                return self.send_server_error(error_msg, Some(StatusCode::BAD_REQUEST));
            }
        };

        debug!(
            "dispatched call to function {} token_id={}",
            ARC_FC_CLUSTER, token_id
        );

        self.metrics.active_http_calls.increment(1);
        callout_context.response_handler_type = ResponseHandlerType::FunctionResolver;
        callout_context.prompt_target_name = Some(prompt_target.name);
        if self.callouts.insert(token_id, callout_context).is_some() {
            panic!("duplicate token_id")
        }
    }

    fn function_resolver_handler(&mut self, body: Vec<u8>, mut callout_context: CallContext) {
        debug!("response received for function resolver");

        let body_str = String::from_utf8(body).unwrap();
        debug!("function_resolver response str: {}", body_str);

        let arch_fc_response: ChatCompletionsResponse = match serde_json::from_str(&body_str) {
            Ok(arch_fc_response) => arch_fc_response,
            Err(e) => {
                return self.send_server_error(
                    format!(
                        "Error deserializing function resolver response into ChatCompletion: {:?}",
                        e
                    ),
                    None,
                );
            }
        };

        let model_resp = &arch_fc_response.choices[0];

        if model_resp.message.tool_calls.is_none()
            || model_resp.message.tool_calls.as_ref().unwrap().is_empty()
        {
            // This means that Arch FC did not have enough information to resolve the function call
            // Arch FC probably responded with a message asking for more information.
            // Let's send the response back to the user to initalize lightweight dialog for parameter collection

            //TODO: add resolver name to the response so the client can send the response back to the correct resolver

            return self.send_http_response(
                StatusCode::OK.as_u16().into(),
                vec![("Powered-By", "Katanemo")],
                Some(body_str.as_bytes()),
            );
        }

        let tool_calls = model_resp.message.tool_calls.as_ref().unwrap();

        debug!("tool_call_details: {:?}", tool_calls);
        // extract all tool names
        let tool_names: Vec<String> = tool_calls
            .iter()
            .map(|tool_call| tool_call.function.name.clone())
            .collect();

        debug!(
            "call context similarity score: {:?}",
            callout_context.similarity_scores
        );
        //HACK: for now we only support one tool call, we will support multiple tool calls in the future
        let mut tool_params = tool_calls[0].function.arguments.clone();
        tool_params.insert(
            String::from(ARCH_MESSAGES_KEY),
            serde_yaml::to_value(&callout_context.request_body.messages).unwrap(),
        );
        let tools_call_name = tool_calls[0].function.name.clone();
        let tool_params_json_str = serde_json::to_string(&tool_params).unwrap();

        let prompt_target = self
            .prompt_targets
            .read()
            .unwrap()
            .get(&tools_call_name)
            .unwrap()
            .clone();

        debug!("prompt_target_name: {}", prompt_target.name);
        debug!("tool_name(s): {:?}", tool_names);
        debug!("tool_params: {}", tool_params_json_str);

        let endpoint = prompt_target.endpoint.unwrap();
        let path: String = endpoint.path.unwrap_or(String::from("/"));
        let token_id = match self.dispatch_http_call(
            &endpoint.name,
            vec![
                (":method", "POST"),
                (":path", path.as_ref()),
                (":authority", endpoint.name.as_str()),
                ("content-type", "application/json"),
                ("x-envoy-max-retries", "3"),
            ],
            Some(tool_params_json_str.as_bytes()),
            vec![],
            Duration::from_secs(5),
        ) {
            Ok(token_id) => token_id,
            Err(e) => {
                let error_msg = format!(
                    "Error dispatching call to cluster: {}, path: {}, err: {:?}",
                    &endpoint.name, path, e
                );
                debug!("{}", error_msg);
                return self.send_server_error(error_msg, Some(StatusCode::BAD_REQUEST));
            }
        };

        callout_context.up_stream_cluster = Some(endpoint.name);
        callout_context.up_stream_cluster_path = Some(path);
        callout_context.response_handler_type = ResponseHandlerType::FunctionCall;
        if self.callouts.insert(token_id, callout_context).is_some() {
            panic!("duplicate token_id")
        }
        self.metrics.active_http_calls.increment(1);
    }

    fn function_call_response_handler(&mut self, body: Vec<u8>, callout_context: CallContext) {
        let headers = self.get_http_call_response_headers();
        if let Some(http_status) = headers.iter().find(|(key, _)| key == ":status") {
            if http_status.1 != StatusCode::OK.as_str() {
                let error_msg = format!(
                    "Error in function call response: cluster: {}, path: {}, status code: {}",
                    callout_context.up_stream_cluster.unwrap(),
                    callout_context.up_stream_cluster_path.unwrap(),
                    http_status.1
                );
                return self.send_server_error(error_msg, Some(StatusCode::BAD_REQUEST));
            }
        } else {
            warn!("http status code not found in api response");
        }
        debug!("response received for function call response");
        let body_str: String = String::from_utf8(body).unwrap();
        debug!("function_call_response response str: {}", body_str);
        let prompt_target_name = callout_context.prompt_target_name.unwrap();
        let prompt_target = self
            .prompt_targets
            .read()
            .unwrap()
            .get(&prompt_target_name)
            .unwrap()
            .clone();

        let mut messages: Vec<Message> = callout_context.request_body.messages.clone();

        // add system prompt
        match prompt_target.system_prompt.as_ref() {
            None => {}
            Some(system_prompt) => {
                let system_prompt_message = Message {
                    role: SYSTEM_ROLE.to_string(),
                    content: Some(system_prompt.clone()),
                    model: None,
                    tool_calls: None,
                };
                messages.push(system_prompt_message);
            }
        }

        // add data from function call response
        messages.push({
            Message {
                role: USER_ROLE.to_string(),
                content: Some(body_str),
                model: None,
                tool_calls: None,
            }
        });

        // add original user prompt
        messages.push({
            Message {
                role: USER_ROLE.to_string(),
                content: Some(callout_context.user_message.unwrap()),
                model: None,
                tool_calls: None,
            }
        });

        let chat_completions_request: ChatCompletionsRequest = ChatCompletionsRequest {
            model: callout_context.request_body.model,
            messages,
            tools: None,
            stream: callout_context.request_body.stream,
            stream_options: callout_context.request_body.stream_options,
        };

        let json_string = match serde_json::to_string(&chat_completions_request) {
            Ok(json_string) => json_string,
            Err(e) => {
                return self
                    .send_server_error(format!("Error serializing request_body: {:?}", e), None);
            }
        };
        debug!(
            "function_calling sending request to openai: msg {}",
            json_string
        );

        // Tokenize and Ratelimit.
        if let Some(selector) = self.ratelimit_selector.take() {
            if let Ok(token_count) =
                tokenizer::token_count(&chat_completions_request.model, &json_string)
            {
                match ratelimit::ratelimits(None).read().unwrap().check_limit(
                    chat_completions_request.model,
                    selector,
                    NonZero::new(token_count as u32).unwrap(),
                ) {
                    Ok(_) => (),
                    Err(err) => {
                        self.send_server_error(
                            format!("Exceeded Ratelimit: {}", err),
                            Some(StatusCode::TOO_MANY_REQUESTS),
                        );
                        self.metrics.ratelimited_rq.increment(1);
                        return;
                    }
                }
            }
        }

        self.set_http_request_body(0, json_string.len(), &json_string.into_bytes());
        self.resume_http_request();
    }

    fn arch_guard_handler(&mut self, body: Vec<u8>, callout_context: CallContext) {
        debug!("response received for arch guard");
        let prompt_guard_resp: PromptGuardResponse = serde_json::from_slice(&body).unwrap();
        debug!("prompt_guard_resp: {:?}", prompt_guard_resp);

        if prompt_guard_resp.jailbreak_verdict.unwrap_or_default() {
            //TODO: handle other scenarios like forward to error target
<<<<<<< HEAD
            let default_err = "Jailbreak detected. Please refrain from discussing jailbreaking.";
            let error_msg = match self
                .prompt_guards
                .as_ref()
                .input_guards
                .get(&public_types::configuration::GuardType::Jailbreak)
            {
                Some(jailbreak) => match jailbreak.on_exception.as_ref() {
                    Some(on_exception_details) => match on_exception_details.message.as_ref() {
                        Some(error_msg) => error_msg,
                        None => default_err,
                    },
                    None => default_err,
                },
                None => default_err,
            };

            return self.send_server_error(error_msg.to_string(), Some(StatusCode::BAD_REQUEST));
=======
            let msg = (*self.prompt_guards)
                .as_ref()
                .and_then(|pg| pg.jailbreak_on_exception_message())
                .unwrap_or("Jailbreak detected. Please refrain from discussing jailbreaking.");
            return self.send_server_error(msg.to_string(), Some(StatusCode::BAD_REQUEST));
>>>>>>> 8ea917aa
        }

        self.get_embeddings(callout_context);
    }

    fn get_embeddings(&mut self, callout_context: CallContext) {
        let user_message = callout_context.user_message.unwrap();
        let get_embeddings_input = CreateEmbeddingRequest {
            // Need to clone into input because user_message is used below.
            input: Box::new(CreateEmbeddingRequestInput::String(user_message.clone())),
            model: String::from(DEFAULT_EMBEDDING_MODEL),
            encoding_format: None,
            dimensions: None,
            user: None,
        };

        let json_data: String = match serde_json::to_string(&get_embeddings_input) {
            Ok(json_data) => json_data,
            Err(error) => {
                let error_msg = format!("Error serializing embeddings input: {}", error);
                return self.send_server_error(error_msg, None);
            }
        };

        let token_id = match self.dispatch_http_call(
            MODEL_SERVER_NAME,
            vec![
                (":method", "POST"),
                (":path", "/embeddings"),
                (":authority", MODEL_SERVER_NAME),
                ("content-type", "application/json"),
                ("x-envoy-max-retries", "3"),
                ("x-envoy-upstream-rq-timeout-ms", "60000"),
            ],
            Some(json_data.as_bytes()),
            vec![],
            Duration::from_secs(5),
        ) {
            Ok(token_id) => token_id,
            Err(e) => {
                let error_msg = format!("dispatched call to model_server/embeddings: {:?}", e);
                return self.send_server_error(error_msg, None);
            }
        };
        debug!(
            "dispatched call to model_server/embeddings token_id={}",
            token_id
        );

        let call_context = CallContext {
            response_handler_type: ResponseHandlerType::GetEmbeddings,
            user_message: Some(user_message),
            prompt_target_name: None,
            request_body: callout_context.request_body,
            similarity_scores: None,
            up_stream_cluster: None,
            up_stream_cluster_path: None,
        };
        if self.callouts.insert(token_id, call_context).is_some() {
            panic!(
                "duplicate token_id={} in embedding server requests",
                token_id
            )
        }
    }

    fn default_target_handler(&self, body: Vec<u8>, callout_context: CallContext) {
        let prompt_target = self
            .prompt_targets
            .read()
            .unwrap()
            .get(callout_context.prompt_target_name.as_ref().unwrap())
            .unwrap()
            .clone();
        debug!(
            "response received for default target: {}",
            prompt_target.name
        );
        // check if the default target should be dispatched to the LLM provider
        if !prompt_target.auto_llm_dispatch_on_response.unwrap_or(false) {
            let default_target_response_str = String::from_utf8(body).unwrap();
            debug!(
                "sending response back to developer: {}",
                default_target_response_str
            );
            self.send_http_response(
                StatusCode::OK.as_u16().into(),
                vec![("Powered-By", "Katanemo")],
                Some(default_target_response_str.as_bytes()),
            );
            // self.resume_http_request();
            return;
        }
        debug!("default_target: sending api response to default llm");
        let chat_completions_resp: ChatCompletionsResponse = match serde_json::from_slice(&body) {
            Ok(chat_completions_resp) => chat_completions_resp,
            Err(e) => {
                return self.send_server_error(
                    format!("Error deserializing default target response: {:?}", e),
                    None,
                );
            }
        };
        let api_resp = chat_completions_resp.choices[0]
            .message
            .content
            .as_ref()
            .unwrap();
        let mut messages = callout_context.request_body.messages;

        // add system prompt
        match prompt_target.system_prompt.as_ref() {
            None => {}
            Some(system_prompt) => {
                let system_prompt_message = Message {
                    role: SYSTEM_ROLE.to_string(),
                    content: Some(system_prompt.clone()),
                    model: None,
                    tool_calls: None,
                };
                messages.push(system_prompt_message);
            }
        }

        messages.push(Message {
            role: USER_ROLE.to_string(),
            content: Some(api_resp.clone()),
            model: None,
            tool_calls: None,
        });
        let chat_completion_request = ChatCompletionsRequest {
            model: GPT_35_TURBO.to_string(),
            messages,
            tools: None,
            stream: callout_context.request_body.stream,
            stream_options: callout_context.request_body.stream_options,
        };
        let json_resp = serde_json::to_string(&chat_completion_request).unwrap();
        debug!("sending response back to default llm: {}", json_resp);
        self.set_http_request_body(0, json_resp.len(), json_resp.as_bytes());
        self.resume_http_request();
    }
}

// HttpContext is the trait that allows the Rust code to interact with HTTP objects.
impl HttpContext for StreamContext {
    // Envoy's HTTP model is event driven. The WASM ABI has given implementors events to hook onto
    // the lifecycle of the http request and response.
    fn on_http_request_headers(&mut self, _num_headers: usize, _end_of_stream: bool) -> Action {
        self.select_llm_provider();
        self.add_routing_header();
        if let Err(error) = self.modify_auth_headers() {
            self.send_server_error(error, Some(StatusCode::BAD_REQUEST));
        }
        self.delete_content_length_header();
        self.save_ratelimit_header();

        debug!(
            "S[{}] req_headers={:?}",
            self.context_id,
            self.get_http_request_headers()
        );

        Action::Continue
    }

    fn on_http_request_body(&mut self, body_size: usize, end_of_stream: bool) -> Action {
        // Let the client send the gateway all the data before sending to the LLM_provider.
        // TODO: consider a streaming API.
        if !end_of_stream {
            return Action::Pause;
        }

        if body_size == 0 {
            return Action::Continue;
        }

        // Deserialize body into spec.
        // Currently OpenAI API.
        let mut deserialized_body: ChatCompletionsRequest =
            match self.get_http_request_body(0, body_size) {
                Some(body_bytes) => match serde_json::from_slice(&body_bytes) {
                    Ok(deserialized) => deserialized,
                    Err(msg) => {
                        self.send_server_error(
                            format!("Failed to deserialize: {}", msg),
                            Some(StatusCode::BAD_REQUEST),
                        );
                        return Action::Pause;
                    }
                },
                None => {
                    self.send_server_error(
                        format!(
                            "Failed to obtain body bytes even though body_size is {}",
                            body_size
                        ),
                        None,
                    );
                    return Action::Pause;
                }
            };

        // Set the model based on the chosen LLM Provider
        deserialized_body.model = String::from(&self.llm_provider().model);

        self.streaming_response = deserialized_body.stream;
        if deserialized_body.stream && deserialized_body.stream_options.is_none() {
            deserialized_body.stream_options = Some(StreamOptions {
                include_usage: true,
            });
        }

        let user_message = match deserialized_body
            .messages
            .last()
            .and_then(|last_message| last_message.content.clone())
        {
            Some(content) => content,
            None => {
                warn!("No messages in the request body");
                return Action::Continue;
            }
        };

        let prompt_guard_jailbreak_task = self
            .prompt_guards
            .input_guards
            .contains_key(&public_types::configuration::GuardType::Jailbreak);
        if !prompt_guard_jailbreak_task {
            info!("Input guards set but no prompt guards were found");
            let callout_context = CallContext {
                response_handler_type: ResponseHandlerType::ArchGuard,
                user_message: Some(user_message),
                prompt_target_name: None,
                request_body: deserialized_body,
                similarity_scores: None,
                up_stream_cluster: None,
                up_stream_cluster_path: None,
            };
            self.get_embeddings(callout_context);
            return Action::Pause;
        }

        let get_prompt_guards_request = PromptGuardRequest {
            input: user_message.clone(),
            task: PromptGuardTask::Jailbreak,
        };

        let json_data: String = match serde_json::to_string(&get_prompt_guards_request) {
            Ok(json_data) => json_data,
            Err(error) => {
                let error_msg = format!("Error serializing prompt guard request: {}", error);
                self.send_server_error(error_msg, None);
                return Action::Pause;
            }
        };

        let token_id = match self.dispatch_http_call(
            MODEL_SERVER_NAME,
            vec![
                (":method", "POST"),
                (":path", "/guard"),
                (":authority", MODEL_SERVER_NAME),
                ("content-type", "application/json"),
                ("x-envoy-max-retries", "3"),
                ("x-envoy-upstream-rq-timeout-ms", "60000"),
            ],
            Some(json_data.as_bytes()),
            vec![],
            Duration::from_secs(5),
        ) {
            Ok(token_id) => token_id,
            Err(e) => {
                let error_msg = format!(
                    "Error dispatching embedding server HTTP call for prompt-guard: {:?}",
                    e
                );
                self.send_server_error(error_msg, None);
                return Action::Pause;
            }
        };

        debug!("dispatched HTTP call to arch_guard token_id={}", token_id);

        let call_context = CallContext {
            response_handler_type: ResponseHandlerType::ArchGuard,
            user_message: Some(user_message),
            prompt_target_name: None,
            request_body: deserialized_body,
            similarity_scores: None,
            up_stream_cluster: None,
            up_stream_cluster_path: None,
        };
        if self.callouts.insert(token_id, call_context).is_some() {
            panic!(
                "duplicate token_id={} in embedding server requests",
                token_id
            )
        }

        self.metrics.active_http_calls.increment(1);

        Action::Pause
    }

    fn on_http_response_body(&mut self, body_size: usize, end_of_stream: bool) -> Action {
        debug!(
            "recv [S={}] bytes={} end_stream={}",
            self.context_id, body_size, end_of_stream
        );

        if !self.chat_completions_request {
            if let Some(body_str) = self
                .get_http_response_body(0, body_size)
                .and_then(|bytes| String::from_utf8(bytes).ok())
            {
                debug!("recv [S={}] body_str={}", self.context_id, body_str);
            }
            return Action::Continue;
        }

        if !end_of_stream && !self.streaming_response {
            return Action::Pause;
        }

        let body = self
            .get_http_response_body(0, body_size)
            .expect("cant get response body");

        let body_str = String::from_utf8(body).expect("body is not utf-8");

        if self.streaming_response {
            debug!("streaming response");
            let chat_completions_data = match body_str.split_once("data: ") {
                Some((_, chat_completions_data)) => chat_completions_data,
                None => {
                    self.send_server_error(String::from("parsing error in streaming data"), None);
                    return Action::Pause;
                }
            };

            let chat_completions_chunk_response: ChatCompletionChunkResponse =
                match serde_json::from_str(chat_completions_data) {
                    Ok(de) => de,
                    Err(_) => {
                        if chat_completions_data != "[NONE]" {
                            self.send_server_error(
                                String::from("error in streaming response"),
                                None,
                            );
                            return Action::Continue;
                        }
                        return Action::Continue;
                    }
                };

            if let Some(content) = chat_completions_chunk_response
                .choices
                .first()
                .unwrap()
                .delta
                .content
                .as_ref()
            {
                let model = &chat_completions_chunk_response.model;
                let token_count = tokenizer::token_count(model, content).unwrap_or(0);
                self.response_tokens += token_count;
            }
        } else {
            debug!("non streaming response");
            let chat_completions_response: ChatCompletionsResponse =
                match serde_json::from_str(&body_str) {
                    Ok(de) => de,
                    Err(e) => {
                        self.send_server_error(
                            format!(
                                "error in non-streaming response: {}\n response was={}",
                                e, body_str
                            ),
                            None,
                        );
                        return Action::Pause;
                    }
                };

            self.response_tokens += chat_completions_response.usage.completion_tokens;
        }

        debug!(
            "recv [S={}] total_tokens={} end_stream={}",
            self.context_id, self.response_tokens, end_of_stream
        );

        // TODO:: ratelimit based on response tokens.
        Action::Continue
    }
}

impl Context for StreamContext {
    fn on_http_call_response(
        &mut self,
        token_id: u32,
        _num_headers: usize,
        body_size: usize,
        _num_trailers: usize,
    ) {
        let callout_context = self.callouts.remove(&token_id).expect("invalid token_id");
        self.metrics.active_http_calls.increment(-1);

        if let Some(body) = self.get_http_call_response_body(0, body_size) {
            match callout_context.response_handler_type {
                ResponseHandlerType::GetEmbeddings => {
                    self.embeddings_handler(body, callout_context)
                }
                ResponseHandlerType::ZeroShotIntent => {
                    self.zero_shot_intent_detection_resp_handler(body, callout_context)
                }
                ResponseHandlerType::FunctionResolver => {
                    self.function_resolver_handler(body, callout_context)
                }
                ResponseHandlerType::FunctionCall => {
                    self.function_call_response_handler(body, callout_context)
                }
                ResponseHandlerType::ArchGuard => self.arch_guard_handler(body, callout_context),
                ResponseHandlerType::DefaultTarget => {
                    self.default_target_handler(body, callout_context)
                }
            }
        } else {
            self.send_server_error(
                String::from("No response body in inline HTTP request"),
                None,
            );
        }
    }
}<|MERGE_RESOLUTION|>--- conflicted
+++ resolved
@@ -62,14 +62,9 @@
     streaming_response: bool,
     response_tokens: usize,
     chat_completions_request: bool,
-<<<<<<< HEAD
-    llm_provider: Option<&'static LlmProvider<'static>>,
     prompt_guards: Rc<PromptGuards>,
-=======
     llm_providers: Rc<LlmProviders>,
     llm_provider: Option<Rc<LlmProvider>>,
-    prompt_guards: Rc<Option<PromptGuards>>,
->>>>>>> 8ea917aa
 }
 
 impl StreamContext {
@@ -746,32 +741,11 @@
 
         if prompt_guard_resp.jailbreak_verdict.unwrap_or_default() {
             //TODO: handle other scenarios like forward to error target
-<<<<<<< HEAD
-            let default_err = "Jailbreak detected. Please refrain from discussing jailbreaking.";
-            let error_msg = match self
+            let msg = self
                 .prompt_guards
-                .as_ref()
-                .input_guards
-                .get(&public_types::configuration::GuardType::Jailbreak)
-            {
-                Some(jailbreak) => match jailbreak.on_exception.as_ref() {
-                    Some(on_exception_details) => match on_exception_details.message.as_ref() {
-                        Some(error_msg) => error_msg,
-                        None => default_err,
-                    },
-                    None => default_err,
-                },
-                None => default_err,
-            };
-
-            return self.send_server_error(error_msg.to_string(), Some(StatusCode::BAD_REQUEST));
-=======
-            let msg = (*self.prompt_guards)
-                .as_ref()
-                .and_then(|pg| pg.jailbreak_on_exception_message())
+                .jailbreak_on_exception_message()
                 .unwrap_or("Jailbreak detected. Please refrain from discussing jailbreaking.");
             return self.send_server_error(msg.to_string(), Some(StatusCode::BAD_REQUEST));
->>>>>>> 8ea917aa
         }
 
         self.get_embeddings(callout_context);
