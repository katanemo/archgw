--- conflicted
+++ resolved
@@ -4,7 +4,7 @@
     to_server_events, ArchState, ChatCompletionStreamResponse, ChatCompletionsRequest,
     ChatCompletionsResponse, Message, ModelServerResponse, ToolCall,
 };
-use common::configuration::{HttpMethod, Overrides, PromptTarget, Tracing};
+use common::configuration::{Overrides, PromptTarget, Tracing};
 use common::consts::{
     ARCH_FC_MODEL_NAME, ARCH_FC_REQUEST_TIMEOUT_MS, ARCH_INTERNAL_CLUSTER_NAME,
     ARCH_UPSTREAM_HOST_HEADER, ASSISTANT_ROLE, MESSAGES_KEY, REQUEST_ID_HEADER, SYSTEM_ROLE,
@@ -273,71 +273,6 @@
 
     fn schedule_api_call_request(&mut self, mut callout_context: StreamCallContext) {
         let tools_call_name = self.tool_calls.as_ref().unwrap()[0].function.name.clone();
-<<<<<<< HEAD
-
-        let prompt_target = self.prompt_targets.get(&tools_call_name).unwrap().clone();
-
-        let tool_params = self.tool_calls.as_ref().unwrap()[0]
-            .function
-            .arguments
-            .clone();
-
-        let endpoint = prompt_target.endpoint.unwrap();
-        let path: String = endpoint.path.unwrap_or(String::from("/"));
-        let prompt_target_params = prompt_target.parameters.unwrap_or_default();
-        let http_method = endpoint.method.unwrap_or_default();
-
-        // only add params that are of string, number and bool type
-        let tool_url_params = tool_params
-            .iter()
-            .filter(|(_, value)| value.is_number() || value.is_string() || value.is_bool())
-            .map(|(key, value)| match value {
-                Value::Number(n) => (key.clone(), n.to_string()),
-                Value::String(s) => (key.clone(), s.clone()),
-                Value::Bool(b) => (key.clone(), b.to_string()),
-                Value::Null => todo!(),
-                Value::Sequence(_) => todo!(),
-                Value::Mapping(_) => todo!(),
-                Value::Tagged(_) => todo!(),
-            })
-            .collect::<HashMap<String, String>>();
-
-        let (path_with_params, query_string, additional_params) =
-            match common::path::replace_params_in_path(
-                &path,
-                &tool_url_params,
-                &prompt_target_params,
-            ) {
-                Ok((path, query_string, additional_params)) => {
-                    (path, query_string, additional_params)
-                }
-                Err(e) => {
-                    return self.send_server_error(
-                        ServerError::BadRequest {
-                            why: format!("error replacing params in path: {}", e),
-                        },
-                        Some(StatusCode::BAD_REQUEST),
-                    );
-                }
-            };
-
-        let (path, body) = match http_method {
-            HttpMethod::Get => {
-                (format!("{}?{}", path_with_params, query_string), None)
-            }
-            HttpMethod::Post => {
-                let mut additional_params = additional_params;
-                if !query_string.is_empty() {
-                    query_string.split("&").for_each(|param| {
-                        let mut parts = param.split("=");
-                        let key = parts.next().unwrap();
-                        let value = parts.next().unwrap();
-                        additional_params.insert(key.to_string(), value.to_string());
-                    });
-                }
-                let body = serde_json::to_string(&additional_params).unwrap();
-                (path_with_params, Some(body))
-=======
         let prompt_target = self.prompt_targets.get(&tools_call_name).unwrap();
         let tool_params = &self.tool_calls.as_ref().unwrap()[0].function.arguments;
         let endpoint_details = prompt_target.endpoint.as_ref().unwrap();
@@ -364,17 +299,12 @@
                     },
                     Some(StatusCode::BAD_REQUEST),
                 );
->>>>>>> e82f8f21
             }
         };
 
         let http_method_str = http_method.to_string();
         let mut headers: HashMap<_, _> = [
-<<<<<<< HEAD
-            (ARCH_UPSTREAM_HOST_HEADER, endpoint.name.as_str()),
-=======
             (ARCH_UPSTREAM_HOST_HEADER, endpoint_details.name.as_str()),
->>>>>>> e82f8f21
             (":method", &http_method_str),
             (":path", &path),
             (":authority", endpoint_details.name.as_str()),
@@ -390,15 +320,12 @@
 
         if self.traceparent.is_some() {
             headers.insert(TRACE_PARENT_HEADER, self.traceparent.as_ref().unwrap());
-<<<<<<< HEAD
         }
 
         // override http headers that are set in the prompt target
-        let http_headers = endpoint.http_headers.unwrap_or_default();
+        let http_headers = endpoint_details.http_headers.clone().unwrap_or_default();
         for (key, value) in http_headers.iter() {
             headers.insert(key.as_str(), value.as_str());
-=======
->>>>>>> e82f8f21
         }
 
         let call_args = CallArgs::new(
@@ -412,11 +339,7 @@
 
         debug!(
             "dispatching api call to developer endpoint: {}, path: {}, method: {}",
-<<<<<<< HEAD
-            endpoint.name, path, http_method_str
-=======
             endpoint_details.name, path, http_method_str
->>>>>>> e82f8f21
         );
 
         callout_context.upstream_cluster = Some(endpoint_details.name.to_owned());
