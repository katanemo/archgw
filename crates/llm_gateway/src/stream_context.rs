--- conflicted
+++ resolved
@@ -87,11 +87,7 @@
         ));
 
         debug!(
-<<<<<<< HEAD
-            "llm provider hint: {:?}, selected llm: {}",
-=======
             "request received: llm provider hint: {:?}, selected llm: {}",
->>>>>>> 28ee14a7
             self.get_http_request_header(ARCH_PROVIDER_HINT_HEADER),
             self.llm_provider.as_ref().unwrap().name
         );
@@ -313,15 +309,12 @@
     }
 
     fn on_http_response_headers(&mut self, _num_headers: usize, _end_of_stream: bool) -> Action {
-<<<<<<< HEAD
-=======
         trace!(
             "on_http_response_headers [S={}] end_stream={}",
             self.context_id,
             _end_of_stream
         );
 
->>>>>>> 28ee14a7
         self.set_property(
             vec!["metadata", "filter_metadata", "llm_filter", "user_prompt"],
             Some("hello world from filter".as_bytes()),
@@ -331,8 +324,6 @@
     }
 
     fn on_http_response_body(&mut self, body_size: usize, end_of_stream: bool) -> Action {
-<<<<<<< HEAD
-=======
         trace!(
             "on_http_response_body [S={}] bytes={} end_stream={}",
             self.context_id,
@@ -340,7 +331,6 @@
             end_of_stream
         );
 
->>>>>>> 28ee14a7
         if !self.is_chat_completions_request {
             debug!("non-chatcompletion request");
             return Action::Continue;
