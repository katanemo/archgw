--- conflicted
+++ resolved
@@ -1,11 +1,6 @@
 use crate::consts::{
-<<<<<<< HEAD
-    BOLT_FC_CLUSTER, BOLT_FC_REQUEST_TIMEOUT_MS, DEFAULT_COLLECTION_NAME, DEFAULT_EMBEDDING_MODEL,
-    DEFAULT_PROMPT_TARGET_THRESHOLD, GPT_35_TURBO, OPENAI_CHAT_COMPLETIONS_PATH,
-=======
     BOLT_FC_CLUSTER, BOLT_FC_REQUEST_TIMEOUT_MS, DEFAULT_EMBEDDING_MODEL, DEFAULT_INTENT_MODEL,
-    DEFAULT_PROMPT_TARGET_THRESHOLD, GPT_35_TURBO, MODEL_SERVER_NAME,
->>>>>>> 63143fbd
+    DEFAULT_PROMPT_TARGET_THRESHOLD, GPT_35_TURBO, MODEL_SERVER_NAME, OPENAI_CHAT_COMPLETIONS_PATH,
     RATELIMIT_SELECTOR_HEADER_KEY, SYSTEM_ROLE, USER_ROLE,
 };
 use crate::filter_context::{embeddings_store, WasmMetrics};
@@ -21,22 +16,13 @@
 };
 use proxy_wasm::traits::*;
 use proxy_wasm::types::*;
-<<<<<<< HEAD
-use public_types::common_types::open_ai::StreamOptions;
-use public_types::common_types::{
-    open_ai::{
-        ChatCompletionChunkResponse, ChatCompletionsRequest, ChatCompletionsResponse, Message,
-    },
-    SearchPointsRequest, SearchPointsResponse,
+use public_types::common_types::open_ai::{
+    ChatCompletionChunkResponse, ChatCompletionsRequest, ChatCompletionsResponse, Message,
+    StreamOptions,
 };
-use public_types::common_types::{
-    BoltFCResponse, BoltFCToolsCall, ToolParameter, ToolParameters, ToolsDefinition,
-=======
-use public_types::common_types::open_ai::{ChatCompletions, Message};
 use public_types::common_types::{
     BoltFCResponse, BoltFCToolsCall, EmbeddingType, ToolParameter, ToolParameters, ToolsDefinition,
     ZeroShotClassificationRequest, ZeroShotClassificationResponse,
->>>>>>> 63143fbd
 };
 use public_types::configuration::{PromptTarget, PromptType};
 use std::collections::HashMap;
@@ -56,34 +42,32 @@
     response_handler_type: ResponseHandlerType,
     user_message: Option<String>,
     prompt_target: Option<PromptTarget>,
-<<<<<<< HEAD
     request_body: ChatCompletionsRequest,
-=======
-    request_body: ChatCompletions,
     similarity_scores: Option<Vec<(String, f64)>>,
->>>>>>> 63143fbd
 }
 
 pub struct StreamContext {
     pub context_id: u32,
     pub metrics: Rc<WasmMetrics>,
-<<<<<<< HEAD
+    pub prompt_targets: Rc<RwLock<HashMap<String, PromptTarget>>>,
     callouts: HashMap<u32, CallContext>,
     host_header: Option<String>,
     ratelimit_selector: Option<Header>,
     streaming_response: bool,
     response_tokens: usize,
     chat_completions_request: bool,
-=======
-    pub prompt_targets: Rc<RwLock<HashMap<String, PromptTarget>>>,
->>>>>>> 63143fbd
 }
 
 impl StreamContext {
-    pub fn new(context_id: u32, metrics: Rc<WasmMetrics>) -> Self {
+    pub fn new(
+        context_id: u32,
+        metrics: Rc<WasmMetrics>,
+        prompt_targets: Rc<RwLock<HashMap<String, PromptTarget>>>,
+    ) -> Self {
         StreamContext {
             context_id,
             metrics,
+            prompt_targets,
             callouts: HashMap::new(),
             host_header: None,
             ratelimit_selector: None,
@@ -127,11 +111,7 @@
             });
     }
 
-<<<<<<< HEAD
-    fn send_server_error(&mut self, error: String, override_status_code: Option<StatusCode>) {
-=======
-    fn send_server_error(&self, error: String) {
->>>>>>> 63143fbd
+    fn send_server_error(&self, error: String, override_status_code: Option<StatusCode>) {
         debug!("server error occurred: {}", error);
         self.send_http_response(
             override_status_code
@@ -165,27 +145,16 @@
         let prompt_target_embeddings = match embeddings_store().read() {
             Ok(embeddings) => embeddings,
             Err(e) => {
-                let error_message = format!("Error reading embeddings store: {:?}", e);
-                warn!("{}", error_message);
-                self.send_server_error(error_message);
-                return;
+                return self
+                    .send_server_error(format!("Error reading embeddings store: {:?}", e), None);
             }
         };
 
         let prompt_targets = match self.prompt_targets.read() {
             Ok(prompt_targets) => prompt_targets,
             Err(e) => {
-<<<<<<< HEAD
-                return self.send_server_error(
-                    format!("Error serializing search_points_request: {:?}", e),
-                    None,
-                );
-=======
-                let error_message = format!("Error reading prompt targets: {:?}", e);
-                warn!("{}", error_message);
-                self.send_server_error(error_message);
+                self.send_server_error(format!("Error reading prompt targets: {:?}", e), None);
                 return;
->>>>>>> 63143fbd
             }
         };
 
@@ -268,18 +237,6 @@
         }
     }
 
-<<<<<<< HEAD
-    fn search_points_handler(&mut self, body: Vec<u8>, mut callout_context: CallContext) {
-        let search_points_response: SearchPointsResponse = match serde_json::from_slice(&body) {
-            Ok(search_points_response) => search_points_response,
-            Err(e) => {
-                return self.send_server_error(
-                    format!("Error deserializing search_points_response: {:?}", e),
-                    None,
-                );
-            }
-        };
-=======
     fn zero_shot_intent_detection_resp_handler(
         &mut self,
         body: Vec<u8>,
@@ -289,18 +246,18 @@
             match serde_json::from_slice(&body) {
                 Ok(zeroshot_response) => zeroshot_response,
                 Err(e) => {
-                    warn!(
-                        "Error deserializing zeroshot intent detection response: {:?}",
-                        e
+                    self.send_server_error(
+                        format!(
+                            "Error deserializing zeroshot intent detection response: {:?}",
+                            e
+                        ),
+                        None,
                     );
-                    info!("body: {:?}", String::from_utf8(body).unwrap());
-                    self.resume_http_request();
                     return;
                 }
             };
 
         debug!("zeroshot intent response: {:?}", zeroshot_intent_response);
->>>>>>> 63143fbd
 
         let prompt_target_similarity_score = zeroshot_intent_response.predicted_class_score * 0.7
             + callout_context.similarity_scores.as_ref().unwrap()[0].1 * 0.3;
@@ -329,25 +286,6 @@
             info!("no assistant message found, probably first interaction");
         }
 
-<<<<<<< HEAD
-        if search_results[0].score < DEFAULT_PROMPT_TARGET_THRESHOLD && !bolt_assistant {
-            info!(
-                "prompt target below threshold: {}",
-                DEFAULT_PROMPT_TARGET_THRESHOLD
-            );
-            self.resume_http_request();
-            return;
-        }
-        let prompt_target_str = search_results[0].payload.get("prompt-target").unwrap();
-        let prompt_target: PromptTarget = match serde_json::from_slice(prompt_target_str.as_bytes())
-        {
-            Ok(prompt_target) => prompt_target,
-            Err(e) => {
-                return self.send_server_error(
-                    format!("Error deserializing prompt_target: {:?}", e),
-                    None,
-                );
-=======
         // check to ensure that the prompt target similarity score is above the threshold
         if prompt_target_similarity_score < DEFAULT_PROMPT_TARGET_THRESHOLD && !bolt_assistant {
             // if bolt fc responded to the user message, then we don't need to check the similarity score
@@ -361,7 +299,6 @@
                 );
                 self.resume_http_request();
                 return;
->>>>>>> 63143fbd
             }
         }
 
@@ -514,19 +451,10 @@
                             .arguments
                             .contains_key(&param.name)
                     {
-                        warn!("boltfc did not extract required parameter: {}", param.name);
-<<<<<<< HEAD
                         self.send_server_error(
-                            String::from("missing required parameter"),
+                            format!("missing required parameter: {}", param.name),
                             Some(StatusCode::BAD_REQUEST),
                         )
-=======
-                        return self.send_http_response(
-                            StatusCode::INTERNAL_SERVER_ERROR.as_u16().into(),
-                            vec![],
-                            Some("missing required parameter".as_bytes()),
-                        );
->>>>>>> 63143fbd
                     }
                 }
             });
@@ -900,9 +828,10 @@
                 }
             }
         } else {
-            let error_message = "No response body in inline HTTP request";
-            warn!("{}", error_message);
-            self.send_server_error(error_message.to_owned());
+            self.send_server_error(
+                String::from("No response body in inline HTTP request"),
+                None,
+            );
         }
     }
 }