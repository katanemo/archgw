--- conflicted
+++ resolved
@@ -9,22 +9,14 @@
 stderr_logfile_maxbytes=0
 
 [program:envoy]
-<<<<<<< HEAD
-command=/bin/sh -c "python -m cli.config_generator && envsubst < /etc/envoy/envoy.yaml > /etc/envoy.env_sub.yaml && envoy -c /etc/envoy.env_sub.yaml --component-log-level wasm:info --log-format '[%%Y-%%m-%%d %%T.%%e][%%l] %%v' 2>&1 | tee /var/log/envoy.log"
-=======
-command=/bin/sh -c "python /app/config_generator.py && envsubst < /etc/envoy/envoy.yaml > /etc/envoy.env_sub.yaml && envoy -c /etc/envoy.env_sub.yaml --component-log-level wasm:info --log-format '[%%Y-%%m-%%d %%T.%%e][%%l] %%v' 2>&1 | tee /var/log/envoy.log | while IFS= read -r line; do echo '[envoy_logs] ' \"$line\"; done"
->>>>>>> f4d65e24
+command=/bin/sh -c "python -m cli.config_generator && envsubst < /etc/envoy/envoy.yaml > /etc/envoy.env_sub.yaml && envoy -c /etc/envoy.env_sub.yaml --component-log-level wasm:info --log-format '[%%Y-%%m-%%d %%T.%%e][%%l] %%v' 2>&1 | tee /var/log/envoy.log | while IFS= read -r line; do echo '[envoy_logs] ' \"$line\"; done"
 stdout_logfile=/dev/stdout
 redirect_stderr=true
 stdout_logfile_maxbytes=0
 stderr_logfile_maxbytes=0
 
 [program:tail_access_logs]
-<<<<<<< HEAD
-command=/bin/sh -c "tail -F /var/log/access_*.log"
-=======
 command=/bin/sh -c "tail -F /var/log/access_*.log | while IFS= read -r line; do echo '[access_logs]' \"$line\"; done"
->>>>>>> f4d65e24
 stdout_logfile=/dev/stdout
 redirect_stderr=true
 stdout_logfile_maxbytes=0
