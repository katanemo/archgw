--- conflicted
+++ resolved
@@ -24,11 +24,7 @@
 
       - name: build arch docker image
         run: |
-<<<<<<< HEAD
-          docker build  -f arch/Dockerfile . -t katanemo/archgw -t katanemo/archgw:0.3.5
-=======
           docker build  -f arch/Dockerfile . -t katanemo/archgw -t katanemo/archgw:0.3.7
->>>>>>> 93ff4d7b
 
       - name: install poetry
         run: |
