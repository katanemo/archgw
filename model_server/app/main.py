from fastapi import FastAPI, Response, HTTPException
from pydantic import BaseModel
from load_models import (
    load_ner_models,
    load_transformers,
    load_guard_model,
    load_zero_shot_models,
)
from utils import GuardHandler, split_text_into_chunks
import torch
import yaml
import string
<<<<<<< HEAD
import logging
from typing import List
=======
import time
import logging
>>>>>>> 2d31aeaa

logging.basicConfig(
    level=logging.INFO, format="%(asctime)s - %(levelname)s - %(message)s"
)
logger = logging.getLogger(__name__)

transformers = load_transformers()
ner_models = load_ner_models()
zero_shot_models = load_zero_shot_models()

with open("/root/bolt_config.yaml", "r") as file:
    config = yaml.safe_load(file)
with open("guard_model_config.yaml") as f:
    guard_model_config = yaml.safe_load(f)

if "prompt_guards" in config.keys():
    if len(config["prompt_guards"]["input_guards"]) == 2:
        task = "both"
        jailbreak_hardware = "gpu" if torch.cuda.is_available() else "cpu"
        toxic_hardware = "gpu" if torch.cuda.is_available() else "cpu"
        toxic_model = load_guard_model(
            guard_model_config["toxic"][jailbreak_hardware], toxic_hardware
        )
        jailbreak_model = load_guard_model(
            guard_model_config["jailbreak"][toxic_hardware], jailbreak_hardware
        )

    else:
        task = list(config["prompt_guards"]["input_guards"].keys())[0]

        hardware = "gpu" if torch.cuda.is_available() else "cpu"
        if task == "toxic":
            toxic_model = load_guard_model(
                guard_model_config["toxic"][hardware], hardware
            )
            jailbreak_model = None
        elif task == "jailbreak":
            jailbreak_model = load_guard_model(
                guard_model_config["jailbreak"][hardware], hardware
            )
            toxic_model = None


    guard_handler = GuardHandler(toxic_model, jailbreak_model)

app = FastAPI()


class EmbeddingRequest(BaseModel):
    input: str
    model: str


@app.get("/healthz")
async def healthz():
    import os

    print(os.getcwd())
    return {"status": "ok"}


@app.get("/models")
async def models():
    models = []

    for model in transformers.keys():
        models.append({"id": model, "object": "model"})

    return {"data": models, "object": "list"}


@app.post("/embeddings")
async def embedding(req: EmbeddingRequest, res: Response):
    if req.model not in transformers:
        raise HTTPException(status_code=400, detail="unknown model: " + req.model)

    embeddings = transformers[req.model].encode([req.input])

    data = []

    for embedding in embeddings.tolist():
        data.append({"object": "embedding", "embedding": embedding, "index": len(data)})

    usage = {
        "prompt_tokens": 0,
        "total_tokens": 0,
    }
    return {"data": data, "model": req.model, "object": "list", "usage": usage}


class NERRequest(BaseModel):
    input: str
    labels: list[str]
    model: str


@app.post("/ner")
async def ner(req: NERRequest, res: Response):
    if req.model not in ner_models:
        raise HTTPException(status_code=400, detail="unknown model: " + req.model)

    model = ner_models[req.model]
    entities = model.predict_entities(req.input, req.labels)

    return {
        "data": entities,
        "model": req.model,
        "object": "list",
    }


class GuardRequest(BaseModel):
    input: str
    task: str


@app.post("/guard")
async def guard(req: GuardRequest, res: Response):
    """
    Guard API, take input as text and return the prediction of toxic and jailbreak
    result format: dictionary
            "toxic_prob": toxic_prob,
            "jailbreak_prob": jailbreak_prob,
            "time": end - start,
            "toxic_verdict": toxic_verdict,
            "jailbreak_verdict": jailbreak_verdict,
    """
    max_words = 300
    start = time.time()
    if req.task in ["both", "toxic", "jailbreak"]:
        guard_handler.task = req.task
    if len(req.input.split()) < max_words:
        final_result = guard_handler.guard_predict(req.input)
    else:
        # text is long, split into chunks
        chunks = split_text_into_chunks(req.input)
        final_result = {
            "toxic_prob": [],
            "jailbreak_prob": [],
            "time": 0,
            "toxic_verdict": False,
            "jailbreak_verdict": False,
            "toxic_sentence": [],
            "jailbreak_sentence": [],
        }
        if guard_handler.task == "both":
            for chunk in chunks:
                result_chunk = guard_handler.guard_predict(chunk)
                final_result["time"] += result_chunk["time"]
                if result_chunk["toxic_verdict"]:
                    final_result["toxic_verdict"] = True
                    final_result["toxic_sentence"].append(
                        result_chunk["toxic_sentence"]
                    )
                    final_result["toxic_prob"].append(result_chunk["toxic_prob"].item())
                if result_chunk["jailbreak_verdict"]:
                    final_result["jailbreak_verdict"] = True
                    final_result["jailbreak_sentence"].append(
                        result_chunk["jailbreak_sentence"]
                    )
                    final_result["jailbreak_prob"].append(
                        result_chunk["jailbreak_prob"]
                    )
        else:
            task = guard_handler.task
            for chunk in chunks:
                result_chunk = guard_handler.guard_predict(chunk)
                final_result["time"] += result_chunk["time"]
                if result_chunk[f"{task}_verdict"]:
                    final_result[f"{task}_verdict"] = True
                    final_result[f"{task}_sentence"].append(
                        result_chunk[f"{task}_sentence"]
                    )
                    final_result[f"{task}_prob"].append(
                        result_chunk[f"{task}_prob"].item()
                    )
    end = time.time()
    logger.info(f"Time taken for Guard: {end - start}")
    return final_result


class ZeroShotRequest(BaseModel):
    input: str
    labels: list[str]
    model: str


def remove_punctuations(s, lower=True):
    s = s.translate(str.maketrans(string.punctuation, " " * len(string.punctuation)))
    s = " ".join(s.split())
    if lower:
        s = s.lower()
    return s


@app.post("/zeroshot")
async def zeroshot(req: ZeroShotRequest, res: Response):
    if req.model not in zero_shot_models:
        raise HTTPException(status_code=400, detail="unknown model: " + req.model)

    classifier = zero_shot_models[req.model]
    labels_without_punctuations = [remove_punctuations(label) for label in req.labels]
    predicted_classes = classifier(
        req.input, candidate_labels=labels_without_punctuations, multi_label=True
    )
    label_map = dict(zip(labels_without_punctuations, req.labels))

    orig_map = [label_map[label] for label in predicted_classes["labels"]]
    final_scores = dict(zip(orig_map, predicted_classes["scores"]))
    predicted_class = label_map[predicted_classes["labels"][0]]

    return {
        "predicted_class": predicted_class,
        "predicted_class_score": final_scores[predicted_class],
        "scores": final_scores,
        "model": req.model,
    }<|MERGE_RESOLUTION|>--- conflicted
+++ resolved
@@ -10,13 +10,8 @@
 import torch
 import yaml
 import string
-<<<<<<< HEAD
-import logging
-from typing import List
-=======
 import time
 import logging
->>>>>>> 2d31aeaa
 
 logging.basicConfig(
     level=logging.INFO, format="%(asctime)s - %(levelname)s - %(message)s"
