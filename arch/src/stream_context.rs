--- conflicted
+++ resolved
@@ -620,7 +620,6 @@
         let tools_call_name = tool_calls[0].function.name.clone();
         let tool_params_json_str = serde_json::to_string(&tool_params).unwrap();
 
-<<<<<<< HEAD
         if model_resp.message.tool_calls.is_some()
             && !model_resp.message.tool_calls.as_ref().unwrap().is_empty()
         {
@@ -680,18 +679,10 @@
                 "dispatched call to model_server/hallucination token_id={}",
                 token_id
             );
-        }
-
-        let prompt_target = self
-            .prompt_targets
-            .read()
-            .unwrap()
-            .get(&tools_call_name)
-            .unwrap()
-            .clone();
-=======
+            callout_context.response_handler_type = ResponseHandlerType::HallucinationDetect;
+        }
+
         let prompt_target = self.prompt_targets.get(&tools_call_name).unwrap().clone();
->>>>>>> 0e5ea3d6
 
         debug!("prompt_target_name: {}", prompt_target.name);
         debug!("tool_name(s): {:?}", tool_names);
