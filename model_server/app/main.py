import os
from fastapi import FastAPI, Response, HTTPException
from pydantic import BaseModel
from app.load_models import (
    load_transformers,
    load_guard_model,
    load_zero_shot_models,
    get_device,
)
import os
from app.utils import GuardHandler, split_text_into_chunks, load_yaml_config
import torch
import yaml
import string
import time
import logging
from app.arch_fc.arch_fc import chat_completion as arch_fc_chat_completion, ChatMessage
import os.path

logging.basicConfig(
    level=logging.INFO, format="%(asctime)s - %(levelname)s - %(message)s"
)
logger = logging.getLogger(__name__)
logger.info("Device used: " + get_device())
transformers = load_transformers()
zero_shot_models = load_zero_shot_models()
guard_model_config = load_yaml_config("guard_model_config.yaml")

mode = os.getenv("MODE", "cloud")
logger.info(f"Serving model mode: {mode}")
if mode not in ["cloud", "local-gpu", "local-cpu"]:
    raise ValueError(f"Invalid mode: {mode}")
if mode == "local-cpu":
    hardware = "cpu"
else:
    hardware = "gpu" if torch.cuda.is_available() else "cpu"

jailbreak_model = load_guard_model(guard_model_config["jailbreak"][hardware], hardware)
guard_handler = GuardHandler(toxic_model=None, jailbreak_model=jailbreak_model)

app = FastAPI()


class EmbeddingRequest(BaseModel):
    input: str
    model: str


@app.get("/healthz")
async def healthz():
    return {"status": "ok"}


@app.get("/models")
async def models():
    models = []

    for model in transformers.keys():
        models.append({"id": model, "object": "model"})

    return {"data": models, "object": "list"}


@app.post("/embeddings")
async def embedding(req: EmbeddingRequest, res: Response):
<<<<<<< HEAD
    start = time.time()
=======
>>>>>>> 5bfccd39
    if req.model not in transformers:
        raise HTTPException(status_code=400, detail="unknown model: " + req.model)
    start = time.time()
    embeddings = transformers[req.model].encode([req.input])
    print(f"Embedding Call Complete Time: {time.time()-start}")
    data = []

    for embedding in embeddings.tolist():
        data.append({"object": "embedding", "embedding": embedding, "index": len(data)})

    usage = {
        "prompt_tokens": 0,
        "total_tokens": 0,
    }
<<<<<<< HEAD
    print(f"Embedding Call Complete Time: {time.time()-start:.3f}")
=======

>>>>>>> 5bfccd39
    return {"data": data, "model": req.model, "object": "list", "usage": usage}


class GuardRequest(BaseModel):
    input: str
    task: str


@app.post("/guard")
async def guard(req: GuardRequest, res: Response):
    """
    Guard API, take input as text and return the prediction of toxic and jailbreak
    result format: dictionary
            "toxic_prob": toxic_prob,
            "jailbreak_prob": jailbreak_prob,
            "time": end - start,
            "toxic_verdict": toxic_verdict,
            "jailbreak_verdict": jailbreak_verdict,
    """
    max_words = 300
    start = time.time()
    if req.task in ["both", "toxic", "jailbreak"]:
        guard_handler.task = req.task
    if len(req.input.split()) < max_words:
        final_result = guard_handler.guard_predict(req.input)
    else:
        # text is long, split into chunks
        chunks = split_text_into_chunks(req.input)
        final_result = {
            "toxic_prob": [],
            "jailbreak_prob": [],
            "time": 0,
            "toxic_verdict": False,
            "jailbreak_verdict": False,
            "toxic_sentence": [],
            "jailbreak_sentence": [],
        }
        if guard_handler.task == "both":
            for chunk in chunks:
                result_chunk = guard_handler.guard_predict(chunk)
                final_result["time"] += result_chunk["time"]
                if result_chunk["toxic_verdict"]:
                    final_result["toxic_verdict"] = True
                    final_result["toxic_sentence"].append(
                        result_chunk["toxic_sentence"]
                    )
                    final_result["toxic_prob"].append(result_chunk["toxic_prob"].item())
                if result_chunk["jailbreak_verdict"]:
                    final_result["jailbreak_verdict"] = True
                    final_result["jailbreak_sentence"].append(
                        result_chunk["jailbreak_sentence"]
                    )
                    final_result["jailbreak_prob"].append(
                        result_chunk["jailbreak_prob"]
                    )
        else:
            task = guard_handler.task
            for chunk in chunks:
                result_chunk = guard_handler.guard_predict(chunk)
                final_result["time"] += result_chunk["time"]
                if result_chunk[f"{task}_verdict"]:
                    final_result[f"{task}_verdict"] = True
                    final_result[f"{task}_sentence"].append(
                        result_chunk[f"{task}_sentence"]
                    )
                    final_result[f"{task}_prob"].append(
                        result_chunk[f"{task}_prob"].item()
                    )
    end = time.time()
    logger.info(f"Time taken for Guard: {end - start}")
    return final_result


class ZeroShotRequest(BaseModel):
    input: str
    labels: list[str]
    model: str


def remove_punctuations(s, lower=True):
    s = s.translate(str.maketrans(string.punctuation, " " * len(string.punctuation)))
    s = " ".join(s.split())
    if lower:
        s = s.lower()
    return s


@app.post("/zeroshot")
async def zeroshot(req: ZeroShotRequest, res: Response):
    if req.model not in zero_shot_models:
        raise HTTPException(status_code=400, detail="unknown model: " + req.model)

    classifier = zero_shot_models[req.model]
    labels_without_punctuations = [remove_punctuations(label) for label in req.labels]
    predicted_classes = classifier(
        req.input, candidate_labels=labels_without_punctuations, multi_label=True
    )
    label_map = dict(zip(labels_without_punctuations, req.labels))

    orig_map = [label_map[label] for label in predicted_classes["labels"]]
    final_scores = dict(zip(orig_map, predicted_classes["scores"]))
    predicted_class = label_map[predicted_classes["labels"][0]]

    return {
        "predicted_class": predicted_class,
        "predicted_class_score": final_scores[predicted_class],
        "scores": final_scores,
        "model": req.model,
    }


class HallucinationRequest(BaseModel):
    prompt: str
    parameters: dict
    model: str


@app.post("/hallucination")
async def hallucination(req: HallucinationRequest, res: Response):
    """
    Hallucination API, take input as text and return the prediction of hallucination for each parameter
    parameters: dictionary of parameters and values
        example     {"name": "John", "age": "25"}
    prompt: input prompt from the user
    """
    if req.model not in zero_shot_models:
        raise HTTPException(status_code=400, detail="unknown model: " + req.model)

    classifier = zero_shot_models[req.model]
    candidate_labels = [f"{k} is {v}" for k, v in req.parameters.items()]
    hypothesis_template = "{}"
    result = classifier(
        req.prompt,
        candidate_labels=candidate_labels,
        hypothesis_template=hypothesis_template,
        multi_label=True,
    )
    result_score = result["scores"]
    result_params = {k[0]: s for k, s in zip(req.parameters.items(), result_score)}
    logger.info(f"hallucination result: {result_params}")

    return {
        "params_scores": result_params,
        "model": req.model,
    }


@app.post("/v1/chat/completions")
async def chat_completion(req: ChatMessage, res: Response):
    result = await arch_fc_chat_completion(req, res)
    return result<|MERGE_RESOLUTION|>--- conflicted
+++ resolved
@@ -63,10 +63,7 @@
 
 @app.post("/embeddings")
 async def embedding(req: EmbeddingRequest, res: Response):
-<<<<<<< HEAD
-    start = time.time()
-=======
->>>>>>> 5bfccd39
+    print(f"Embedding Call Start Time: {time.time()}")
     if req.model not in transformers:
         raise HTTPException(status_code=400, detail="unknown model: " + req.model)
     start = time.time()
@@ -81,11 +78,7 @@
         "prompt_tokens": 0,
         "total_tokens": 0,
     }
-<<<<<<< HEAD
-    print(f"Embedding Call Complete Time: {time.time()-start:.3f}")
-=======
-
->>>>>>> 5bfccd39
+    print(f"Embedding Call Complete Time: {time.time()}")
     return {"data": data, "model": req.model, "object": "list", "usage": usage}
 
 
