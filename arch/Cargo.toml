[package]
name = "intelligent-prompt-gateway"
version = "0.1.0"
authors = ["Katanemo Inc <info@katanemo.com>"]
edition = "2021"

[lib]
crate-type = ["cdylib"]

[dependencies]
proxy-wasm = "0.2.1"
log = "0.4"
serde = { version = "1.0", features = ["derive"] }
serde_yaml = "0.9.34"
serde_json = "1.0"
md5 = "0.7.0"
public_types = { path = "../public_types" }
http = "1.1.0"
governor = { version = "0.6.3", default-features = false, features = ["no_std"]}
tiktoken-rs = "0.5.9"
acap = "0.3.0"
rand = "0.8.5"
thiserror = "1.0.64"
<<<<<<< HEAD
derivative = "2.2.0"
=======
sha2 = "0.10.8"
>>>>>>> 96686dc6

[dev-dependencies]
proxy-wasm-test-framework = { git = "https://github.com/katanemo/test-framework.git", branch = "new" }
serial_test = "3.1.1"<|MERGE_RESOLUTION|>--- conflicted
+++ resolved
@@ -21,11 +21,8 @@
 acap = "0.3.0"
 rand = "0.8.5"
 thiserror = "1.0.64"
-<<<<<<< HEAD
 derivative = "2.2.0"
-=======
 sha2 = "0.10.8"
->>>>>>> 96686dc6
 
 [dev-dependencies]
 proxy-wasm-test-framework = { git = "https://github.com/katanemo/test-framework.git", branch = "new" }
