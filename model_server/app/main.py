import random
from fastapi import FastAPI, Response, HTTPException
from pydantic import BaseModel
from load_models import (
    load_ner_models,
    load_transformers,
    load_toxic_model,
    load_jailbreak_model,
    load_zero_shot_models,
)
from utils import GuardHandler, split_text_into_chunks
import json
import string
import torch
import yaml
from datetime import datetime, date, timedelta, timezone
import string
import pandas as pd
from load_models import load_sql
import logging
from dateparser import parse
from network_data_generator import convert_to_ago_format, load_params

logging.basicConfig(
    level=logging.INFO, format="%(asctime)s - %(levelname)s - %(message)s"
)
logger = logging.getLogger(__name__)

transformers = load_transformers()
ner_models = load_ner_models()
zero_shot_models = load_zero_shot_models()

with open("/root/bolt_config.yaml", "r") as file:
    config = yaml.safe_load(file)
with open("guard_model_config.json") as f:
    guard_model_config = json.load(f)

if "prompt_guards" in config.keys():
    if len(config["prompt_guards"]["input_guards"]) == 2:
        task = "both"
        jailbreak_hardware = "gpu" if torch.cuda.is_available() else "cpu"
        toxic_hardware = "gpu" if torch.cuda.is_available() else "cpu"
        toxic_model = load_toxic_model(
            guard_model_config["toxic"][jailbreak_hardware], toxic_hardware
        )
        jailbreak_model = load_jailbreak_model(
            guard_model_config["jailbreak"][toxic_hardware], jailbreak_hardware
        )

    else:
        task = list(config["prompt_guards"]["input_guards"].keys())[0]

        hardware = "gpu" if torch.cuda.is_available() else "cpu"
        if task == "toxic":
            toxic_model = load_toxic_model(
                guard_model_config["toxic"][hardware], hardware
            )
            jailbreak_model = None
        elif task == "jailbreak":
            jailbreak_model = load_jailbreak_model(
                guard_model_config["jailbreak"][hardware], hardware
            )
            toxic_model = None


guard_handler = GuardHandler(toxic_model, jailbreak_model)

app = FastAPI()


class EmbeddingRequest(BaseModel):
    input: str
    model: str


@app.get("/healthz")
async def healthz():
    import os

    print(os.getcwd())
    return {"status": "ok"}


@app.get("/models")
async def models():
    models = []

    for model in transformers.keys():
        models.append({"id": model, "object": "model"})

    return {"data": models, "object": "list"}


@app.post("/embeddings")
async def embedding(req: EmbeddingRequest, res: Response):
    if req.model not in transformers:
        raise HTTPException(status_code=400, detail="unknown model: " + req.model)

    embeddings = transformers[req.model].encode([req.input])

    data = []

    for embedding in embeddings.tolist():
        data.append({"object": "embedding", "embedding": embedding, "index": len(data)})

    usage = {
        "prompt_tokens": 0,
        "total_tokens": 0,
    }
    return {"data": data, "model": req.model, "object": "list", "usage": usage}


class NERRequest(BaseModel):
    input: str
    labels: list[str]
    model: str


@app.post("/ner")
async def ner(req: NERRequest, res: Response):
    if req.model not in ner_models:
        raise HTTPException(status_code=400, detail="unknown model: " + req.model)

    model = ner_models[req.model]
    entities = model.predict_entities(req.input, req.labels)

    return {
        "data": entities,
        "model": req.model,
        "object": "list",
    }


class GuardRequest(BaseModel):
    input: str
    task: str


@app.post("/guard")
async def guard(req: GuardRequest, res: Response):
    """
    Guard API, take input as text and return the prediction of toxic and jailbreak
    result format: dictionary
            "toxic_prob": toxic_prob,
            "jailbreak_prob": jailbreak_prob,
            "time": end - start,
            "toxic_verdict": toxic_verdict,
            "jailbreak_verdict": jailbreak_verdict,
    """
    max_words = 300
    if req.task in ["both", "toxic", "jailbreak"]:
        guard_handler.task = req.task
    if len(req.input.split()) < max_words:
        final_result = guard_handler.guard_predict(req.input)
    else:
        # text is long, split into chunks
        chunks = split_text_into_chunks(req.input)
        final_result = {
            "toxic_prob": [],
            "jailbreak_prob": [],
            "time": 0,
            "toxic_verdict": False,
            "jailbreak_verdict": False,
            "toxic_sentence": [],
            "jailbreak_sentence": [],
        }
        if guard_handler.task == "both":
            for chunk in chunks:
                result_chunk = guard_handler.guard_predict(chunk)
                final_result["time"] += result_chunk["time"]
                if result_chunk["toxic_verdict"]:
                    final_result["toxic_verdict"] = True
                    final_result["toxic_sentence"].append(
                        result_chunk["toxic_sentence"]
                    )
                    final_result["toxic_prob"].append(result_chunk["toxic_prob"].item())
                if result_chunk["jailbreak_verdict"]:
                    final_result["jailbreak_verdict"] = True
                    final_result["jailbreak_sentence"].append(
                        result_chunk["jailbreak_sentence"]
                    )
                    final_result["jailbreak_prob"].append(
                        result_chunk["jailbreak_prob"]
                    )
        else:
            task = guard_handler.task
            for chunk in chunks:
                result_chunk = guard_handler.guard_predict(chunk)
                final_result["time"] += result_chunk["time"]
                if result_chunk[f"{task}_verdict"]:
                    final_result[f"{task}_verdict"] = True
                    final_result[f"{task}_sentence"].append(
                        result_chunk[f"{task}_sentence"]
                    )
                    final_result[f"{task}_prob"].append(
                        result_chunk[f"{task}_prob"].item()
                    )
    return final_result


class ZeroShotRequest(BaseModel):
    input: str
    labels: list[str]
    model: str


def remove_punctuations(s, lower=True):
    s = s.translate(str.maketrans(string.punctuation, " " * len(string.punctuation)))
    s = " ".join(s.split())
    if lower:
        s = s.lower()
    return s


@app.post("/zeroshot")
async def zeroshot(req: ZeroShotRequest, res: Response):
    if req.model not in zero_shot_models:
        raise HTTPException(status_code=400, detail="unknown model: " + req.model)

    classifier = zero_shot_models[req.model]
    labels_without_punctuations = [remove_punctuations(label) for label in req.labels]
    predicted_classes = classifier(
        req.input, candidate_labels=labels_without_punctuations, multi_label=True
    )
    label_map = dict(zip(labels_without_punctuations, req.labels))

    orig_map = [label_map[label] for label in predicted_classes["labels"]]
    final_scores = dict(zip(orig_map, predicted_classes["scores"]))
    predicted_class = label_map[predicted_classes["labels"][0]]

    return {
        "predicted_class": predicted_class,
        "predicted_class_score": final_scores[predicted_class],
        "scores": final_scores,
        "model": req.model,
    }


<<<<<<< HEAD
class WeatherRequest(BaseModel):
    city: str


@app.post("/weather")
async def weather(req: WeatherRequest, res: Response):
    weather_forecast = {
        "city": req.city,
        "temperature": [],
        "unit": "F",
    }
    for i in range(7):
        min_temp = random.randrange(50, 90)
        max_temp = random.randrange(min_temp + 5, min_temp + 20)
        weather_forecast["temperature"].append(
            {
                "date": str(date.today() + timedelta(days=i)),
                "temperature": {"min": min_temp, "max": max_temp},
            }
        )

    return weather_forecast


"""
=======
'''
>>>>>>> 80c554ce
*****
Adding new functions to test the usecases - Sampreeth
*****
"""

conn = load_sql()
name_col = "name"


class TopEmployees(BaseModel):
    grouping: str
    ranking_criteria: str
    top_n: int


@app.post("/top_employees")
async def top_employees(req: TopEmployees, res: Response):
    name_col = "name"
    # Check if `req.ranking_criteria` is a Text object and extract its value accordingly
    logger.info(
        f"{'* ' * 50}\n\nCaptured Ranking Criteria: {req.ranking_criteria}\n\n{'* ' * 50}"
    )

    if req.ranking_criteria == "yoe":
        req.ranking_criteria = "years_of_experience"
    elif req.ranking_criteria == "rating":
        req.ranking_criteria = "performance_score"

    logger.info(
        f"{'* ' * 50}\n\nFinal Ranking Criteria: {req.ranking_criteria}\n\n{'* ' * 50}"
    )

    query = f"""
    SELECT {req.grouping}, {name_col}, {req.ranking_criteria}
    FROM (
        SELECT {req.grouping}, {name_col}, {req.ranking_criteria},
               DENSE_RANK() OVER (PARTITION BY {req.grouping} ORDER BY {req.ranking_criteria} DESC) as emp_rank
        FROM employees
    ) ranked_employees
    WHERE emp_rank <= {req.top_n};
    """
    result_df = pd.read_sql_query(query, conn)
    result = result_df.to_dict(orient="records")
    return result


class AggregateStats(BaseModel):
    grouping: str
    aggregate_criteria: str
    aggregate_type: str


@app.post("/aggregate_stats")
async def aggregate_stats(req: AggregateStats, res: Response):
    logger.info(
        f"{'* ' * 50}\n\nCaptured Aggregate Criteria: {req.aggregate_criteria}\n\n{'* ' * 50}"
    )

    if req.aggregate_criteria == "yoe":
        req.aggregate_criteria = "years_of_experience"

    logger.info(
        f"{'* ' * 50}\n\nFinal Aggregate Criteria: {req.aggregate_criteria}\n\n{'* ' * 50}"
    )

    logger.info(
        f"{'* ' * 50}\n\nCaptured Aggregate Type: {req.aggregate_type}\n\n{'* ' * 50}"
    )
    if req.aggregate_type.lower() not in ["sum", "avg", "min", "max"]:
        if req.aggregate_type.lower() == "count":
            req.aggregate_type = "COUNT"
        elif req.aggregate_type.lower() == "total":
            req.aggregate_type = "SUM"
        elif req.aggregate_type.lower() == "average":
            req.aggregate_type = "AVG"
        elif req.aggregate_type.lower() == "minimum":
            req.aggregate_type = "MIN"
        elif req.aggregate_type.lower() == "maximum":
            req.aggregate_type = "MAX"
        else:
            raise HTTPException(status_code=400, detail="Invalid aggregate type")

    logger.info(
        f"{'* ' * 50}\n\nFinal Aggregate Type: {req.aggregate_type}\n\n{'* ' * 50}"
    )

    query = f"""
    SELECT {req.grouping}, {req.aggregate_type}({req.aggregate_criteria}) as {req.aggregate_type}_{req.aggregate_criteria}
    FROM employees
    GROUP BY {req.grouping};
    """
    result_df = pd.read_sql_query(query, conn)
    result = result_df.to_dict(orient="records")
    return result


class PacketDropCorrelationRequest(BaseModel):
    from_time: str = None  # Optional natural language timeframe
    ifname: str = None  # Optional interface name filter
    region: str = None  # Optional region filter
    min_in_errors: int = None
    max_in_errors: int = None
    min_out_errors: int = None
    max_out_errors: int = None
    min_in_discards: int = None
    max_in_discards: int = None
    min_out_discards: int = None
    max_out_discards: int = None


@app.post("/interface_down_pkt_drop")
async def interface_down_packet_drop(req: PacketDropCorrelationRequest, res: Response):
    params, filters = load_params(req)

    # Join the filters using AND
    where_clause = " AND ".join(filters)
    if where_clause:
        where_clause = "AND " + where_clause

    # Step 3: Query packet errors and flows from interfacestats and ts_flow
    query = f"""
    SELECT
      d.switchip AS device_ip_address,
      i.in_errors,
      i.in_discards,
      i.out_errors,
      i.out_discards,
      i.ifname,
      t.src_addr,
      t.dst_addr,
      t.time AS flow_time,
      i.time AS interface_time
    FROM
      device d
    INNER JOIN
      interfacestats i
      ON d.device_mac_address = i.device_mac_address
    INNER JOIN
      ts_flow t
      ON d.switchip = t.sampler_address
    WHERE
      i.time >= :from_time  -- Using the converted timestamp
      {where_clause}
    ORDER BY
      i.time;
    """

    correlated_data = pd.read_sql_query(query, conn, params=params)

    if correlated_data.empty:
        default_response = {
            "device_ip_address": "0.0.0.0",  # Placeholder IP
            "in_errors": 0,
            "in_discards": 0,
            "out_errors": 0,
            "out_discards": 0,
            "ifname": req.ifname
            or "unknown",  # Placeholder or interface provided in the request
            "src_addr": "0.0.0.0",  # Placeholder source IP
            "dst_addr": "0.0.0.0",  # Placeholder destination IP
            "flow_time": str(
                datetime.now(timezone.utc)
            ),  # Current timestamp or placeholder
            "interface_time": str(
                datetime.now(timezone.utc)
            ),  # Current timestamp or placeholder
        }
        return [default_response]

    logger.info(f"Correlated Packet Drop Data: {correlated_data}")

<<<<<<< HEAD
    return correlated_data.to_dict(orient="records")


class InsuranceClaimDetailsRequest(BaseModel):
    policy_number: str


@app.post("/insurance_claim_details")
async def insurance_claim_details(req: InsuranceClaimDetailsRequest, res: Response):
    claim_details = {
        "policy_number": req.policy_number,
        "claim_status": "Approved",
        "claim_amount": random.randrange(1000, 10000),
        "claim_date": str(date.today() - timedelta(days=random.randrange(1, 30))),
        "claim_reason": "Car Accident",
    }

    return claim_details
=======
    return correlated_data.to_dict(orient='records')
>>>>>>> 80c554ce


class FlowPacketErrorCorrelationRequest(BaseModel):
    from_time: str = None  # Optional natural language timeframe
    ifname: str = None  # Optional interface name filter
    region: str = None  # Optional region filter
    min_in_errors: int = None
    max_in_errors: int = None
    min_out_errors: int = None
    max_out_errors: int = None
    min_in_discards: int = None
    max_in_discards: int = None
    min_out_discards: int = None
    max_out_discards: int = None


@app.post("/packet_errors_impact_flow")
async def packet_errors_impact_flow(
    req: FlowPacketErrorCorrelationRequest, res: Response
):
    params, filters = load_params(req)

    # Join the filters using AND
    where_clause = " AND ".join(filters)
    if where_clause:
        where_clause = "AND " + where_clause

    # Step 3: Query the packet errors and flows, correlating by timestamps
    query = f"""
    SELECT
      d.switchip AS device_ip_address,
      i.in_errors,
      i.in_discards,
      i.out_errors,
      i.out_discards,
      i.ifname,
      t.src_addr,
      t.dst_addr,
      t.src_port,
      t.dst_port,
      t.packets,
      t.time AS flow_time,
      i.time AS error_time
    FROM
      device d
    INNER JOIN
      interfacestats i
      ON d.device_mac_address = i.device_mac_address
    INNER JOIN
      ts_flow t
      ON d.switchip = t.sampler_address
    WHERE
      i.time >= :from_time
      AND ABS(strftime('%s', t.time) - strftime('%s', i.time)) <= 300  -- Correlate within 5 minutes
      {where_clause}
    ORDER BY
      i.time;
    """

    correlated_data = pd.read_sql_query(query, conn, params=params)

    if correlated_data.empty:
        default_response = {
            "device_ip_address": "0.0.0.0",  # Placeholder IP
            "in_errors": 0,
            "in_discards": 0,
            "out_errors": 0,
            "out_discards": 0,
            "ifname": req.ifname
            or "unknown",  # Placeholder or interface provided in the request
            "src_addr": "0.0.0.0",  # Placeholder source IP
            "dst_addr": "0.0.0.0",  # Placeholder destination IP
            "src_port": 0,
            "dst_port": 0,
            "packets": 0,
            "flow_time": str(
                datetime.now(timezone.utc)
            ),  # Current timestamp or placeholder
            "error_time": str(
                datetime.now(timezone.utc)
            ),  # Current timestamp or placeholder
        }
        return [default_response]

    # Return the correlated data if found
    return correlated_data.to_dict(orient="records")<|MERGE_RESOLUTION|>--- conflicted
+++ resolved
@@ -236,35 +236,7 @@
     }
 
 
-<<<<<<< HEAD
-class WeatherRequest(BaseModel):
-    city: str
-
-
-@app.post("/weather")
-async def weather(req: WeatherRequest, res: Response):
-    weather_forecast = {
-        "city": req.city,
-        "temperature": [],
-        "unit": "F",
-    }
-    for i in range(7):
-        min_temp = random.randrange(50, 90)
-        max_temp = random.randrange(min_temp + 5, min_temp + 20)
-        weather_forecast["temperature"].append(
-            {
-                "date": str(date.today() + timedelta(days=i)),
-                "temperature": {"min": min_temp, "max": max_temp},
-            }
-        )
-
-    return weather_forecast
-
-
-"""
-=======
 '''
->>>>>>> 80c554ce
 *****
 Adding new functions to test the usecases - Sampreeth
 *****
@@ -436,28 +408,7 @@
 
     logger.info(f"Correlated Packet Drop Data: {correlated_data}")
 
-<<<<<<< HEAD
-    return correlated_data.to_dict(orient="records")
-
-
-class InsuranceClaimDetailsRequest(BaseModel):
-    policy_number: str
-
-
-@app.post("/insurance_claim_details")
-async def insurance_claim_details(req: InsuranceClaimDetailsRequest, res: Response):
-    claim_details = {
-        "policy_number": req.policy_number,
-        "claim_status": "Approved",
-        "claim_amount": random.randrange(1000, 10000),
-        "claim_date": str(date.today() - timedelta(days=random.randrange(1, 30))),
-        "claim_reason": "Car Accident",
-    }
-
-    return claim_details
-=======
     return correlated_data.to_dict(orient='records')
->>>>>>> 80c554ce
 
 
 class FlowPacketErrorCorrelationRequest(BaseModel):
