--- conflicted
+++ resolved
@@ -1,26 +1,16 @@
 version: v0.1
 
 listeners:
-<<<<<<< HEAD
-  prompt_gateway:
-=======
   ingress_traffic:
->>>>>>> c7c05534
     address: 0.0.0.0
     port: 10000
     message_format: openai
     timeout: 5s
-<<<<<<< HEAD
-  llm_gateway:
-    address: 0.0.0.0
-    port: 12000
-=======
   egress_traffic:
     address: 0.0.0.0
     port: 12000
     message_format: openai
     timeout: 5s
->>>>>>> c7c05534
 
 # Arch creates a round-robin load balancing between different endpoints, managed via the cluster subsystem.
 endpoints:
@@ -45,17 +35,6 @@
     access_key: $OPENAI_API_KEY
     model: gpt-4o
     default: true
-<<<<<<< HEAD
-    rate_limits:
-      selector: #optional headers, to add rate limiting based on http headers like JWT tokens or API keys
-        http_header:
-          name: Authorization
-          value: "" # Empty value means each separate value has a separate limit
-      limit:
-        tokens: 100000 # Tokens per unit
-        unit: minute
-=======
->>>>>>> c7c05534
 
   - name: Mistral8x7b
     provider_interface: openai
