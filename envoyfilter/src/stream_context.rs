use crate::consts::{
    BOLT_FC_CLUSTER, BOLT_FC_REQUEST_TIMEOUT_MS, DEFAULT_EMBEDDING_MODEL, DEFAULT_INTENT_MODEL,
    DEFAULT_PROMPT_TARGET_THRESHOLD, GPT_35_TURBO, RATELIMIT_SELECTOR_HEADER_KEY, SYSTEM_ROLE,
    USER_ROLE,
};
use crate::filter_context::{embeddings_store, WasmMetrics};
use crate::ratelimit;
use crate::ratelimit::Header;
use crate::stats::IncrementingMetric;
use crate::tokenizer;
use acap::cos;
use http::StatusCode;
use log::{debug, error, info, warn};
use open_message_format_embeddings::models::{
    CreateEmbeddingRequest, CreateEmbeddingRequestInput, CreateEmbeddingResponse,
};
use proxy_wasm::traits::*;
use proxy_wasm::types::*;
use public_types::common_types::open_ai::{ChatCompletions, Message};
use public_types::common_types::{
    BoltFCResponse, BoltFCToolsCall, EmbeddingType, ToolParameter, ToolParameters, ToolsDefinition,
    ZeroShotClassificationRequest, ZeroShotClassificationResponse,
};
use public_types::configuration::{PromptTarget, PromptType};
use std::collections::HashMap;
use std::num::NonZero;
use std::rc::Rc;
use std::sync::RwLock;
use std::time::Duration;

enum ResponseHandlerType {
    GetEmbeddings,
    FunctionResolver,
    FunctionCall,
    ZeroShotIntent,
}

pub struct CallContext {
    response_handler_type: ResponseHandlerType,
    user_message: Option<String>,
    prompt_target: Option<PromptTarget>,
    request_body: ChatCompletions,
    similarity_scores: Option<Vec<(String, f64)>>,
}

pub struct StreamContext {
    pub host_header: Option<String>,
    pub ratelimit_selector: Option<Header>,
    pub callouts: HashMap<u32, CallContext>,
    pub metrics: Rc<WasmMetrics>,
    pub prompt_targets: Rc<RwLock<HashMap<String, PromptTarget>>>,
}

impl StreamContext {
    fn save_host_header(&mut self) {
        // Save the host header to be used by filter logic later on.
        self.host_header = self.get_http_request_header(":host");
    }

    fn delete_content_length_header(&mut self) {
        // Remove the Content-Length header because further body manipulations in the gateway logic will invalidate it.
        // Server's generally throw away requests whose body length do not match the Content-Length header.
        // However, a missing Content-Length header is not grounds for bad requests given that intermediary hops could
        // manipulate the body in benign ways e.g., compression.
        self.set_http_request_header("content-length", None);
        // self.set_http_request_header("authorization", None);
    }

    fn modify_path_header(&mut self) {
        match self.get_http_request_header(":path") {
            // The gateway can start gathering information necessary for routing. For now change the path to an
            // OpenAI API path.
            Some(path) if path == "/llmrouting" => {
                self.set_http_request_header(":path", Some("/v1/chat/completions"));
            }
            // Otherwise let the filter continue.
            _ => (),
        }
    }

    fn save_ratelimit_header(&mut self) {
        self.ratelimit_selector = self
            .get_http_request_header(RATELIMIT_SELECTOR_HEADER_KEY)
            .and_then(|key| {
                self.get_http_request_header(&key)
                    .map(|value| Header { key, value })
            });
    }

    fn send_server_error(&mut self, error: String) {
        debug!("server error occurred: {}", error);
        self.send_http_response(
            StatusCode::INTERNAL_SERVER_ERROR.as_u16().into(),
            vec![],
            Some(error.as_bytes()),
        )
    }

    fn embeddings_handler(&mut self, body: Vec<u8>, mut callout_context: CallContext) {
        let embedding_response: CreateEmbeddingResponse = match serde_json::from_slice(&body) {
            Ok(embedding_response) => embedding_response,
            Err(e) => {
                self.send_server_error(format!("Error deserializing embedding response: {:?}", e));
                return;
            }
        };

        let embeddings_vector = &embedding_response.data[0].embedding;

        debug!(
            "embedding model: {}, vector length: {:?}",
            embedding_response.model,
            embeddings_vector.len()
        );

        let prompt_target_embeddings = match embeddings_store().read() {
            Ok(embeddings) => embeddings,
            Err(e) => {
                let error_message = format!("Error reading embeddings store: {:?}", e);
                warn!("{}", error_message);
                self.send_http_response(
                    StatusCode::INTERNAL_SERVER_ERROR.as_u16().into(),
                    vec![],
                    Some(error_message.as_bytes()),
                );
                self.resume_http_request();
                return;
            }
        };

        let prompt_targets = match self.prompt_targets.read() {
            Ok(prompt_targets) => prompt_targets,
            Err(e) => {
<<<<<<< HEAD
                let error_message = format!("Error reading prompt targets: {:?}", e);
                warn!("{}", error_message);
                self.send_http_response(
                    StatusCode::INTERNAL_SERVER_ERROR.as_u16().into(),
                    vec![],
                    Some(error_message.as_bytes()),
                );
                self.resume_http_request();
=======
                self.send_server_error(format!("Error serializing search_points_request: {:?}", e));
>>>>>>> 8565462e
                return;
            }
        };

        let prompt_target_names = prompt_targets
            .iter()
            .map(|(name, _)| name.clone())
            .collect();

        let similarity_scores: Vec<(String, f64)> = prompt_targets
            .iter()
            .map(|(prompt_name, _)| {
                let pte = prompt_target_embeddings.get(prompt_name).unwrap();
                let description_embeddings = pte.get(&EmbeddingType::Description);
                let similarity_score_description = cos::cosine_similarity(
                    &embeddings_vector,
                    &description_embeddings.unwrap_or(&vec![0.0]),
                );
                (prompt_name.clone(), similarity_score_description)
            })
            .collect();

        debug!("similarity scores: {:?}", similarity_scores);

        callout_context.similarity_scores = Some(similarity_scores);

        let zero_shot_classification_request = ZeroShotClassificationRequest {
            // Need to clone into input because user_message is used below.
            input: callout_context.user_message.as_ref().unwrap().clone(),
            model: String::from(DEFAULT_INTENT_MODEL),
            labels: prompt_target_names,
        };

        let json_data: String = match serde_json::to_string(&zero_shot_classification_request) {
            Ok(json_data) => json_data,
            Err(error) => {
                panic!("Error serializing zero shot request: {}", error);
            }
        };

        let token_id = match self.dispatch_http_call(
            "embeddingserver",
            vec![
                (":method", "POST"),
                (":path", "/zeroshot"),
                (":authority", "embeddingserver"),
                ("content-type", "application/json"),
                ("x-envoy-max-retries", "3"),
                ("x-envoy-upstream-rq-timeout-ms", "60000"),
            ],
            Some(json_data.as_bytes()),
            vec![],
            Duration::from_secs(5),
        ) {
            Ok(token_id) => token_id,
            Err(e) => {
                panic!(
                  "Error dispatching embedding server HTTP call for zero-shot-intent-detection: {:?}",
                  e
              );
            }
        };
        debug!(
            "dispatched HTTP call to embedding server for zero-shot-intent-detection token_id={}",
            token_id
        );

        callout_context.response_handler_type = ResponseHandlerType::ZeroShotIntent;

        if self.callouts.insert(token_id, callout_context).is_some() {
            panic!(
                "duplicate token_id={} in embedding server requests",
                token_id
            )
        }
    }

<<<<<<< HEAD
    fn zero_shot_intent_detection_resp_handler(
        &mut self,
        body: Vec<u8>,
        mut callout_context: CallContext,
    ) {
        let zeroshot_intent_response: ZeroShotClassificationResponse =
            match serde_json::from_slice(&body) {
                Ok(zeroshot_response) => zeroshot_response,
                Err(e) => {
                    warn!(
                        "Error deserializing zeroshot intent detection response: {:?}",
                        e
                    );
                    info!("body: {:?}", String::from_utf8(body).unwrap());
                    self.resume_http_request();
                    return;
                }
            };
=======
    fn search_points_handler(&mut self, body: Vec<u8>, mut callout_context: CallContext) {
        let search_points_response: SearchPointsResponse = match serde_json::from_slice(&body) {
            Ok(search_points_response) => search_points_response,
            Err(e) => {
                self.send_server_error(format!(
                    "Error deserializing search_points_response: {:?}",
                    e
                ));

                return;
            }
        };
>>>>>>> 8565462e

        debug!("zeroshot intent response: {:?}", zeroshot_intent_response);

        let prompt_target_similarity_score = zeroshot_intent_response.predicted_class_score * 0.7
            + callout_context.similarity_scores.as_ref().unwrap()[0].1 * 0.3;

        debug!(
            "prompt target similarity score: {}, predicted class: {}",
            prompt_target_similarity_score, zeroshot_intent_response.predicted_class
        );

        let prompt_target_name = zeroshot_intent_response.predicted_class.clone();

        // Check to see who responded to user message. This will help us identify if control should be passed to Bolt FC or not.
        // If the last message was from Bolt FC, then Bolt FC is handling the conversation (possibly for parameter collection).
        let mut bolt_assistant = false;
        let messages = &callout_context.request_body.messages;
        if messages.len() >= 2 {
            let latest_assistant_message = &messages[messages.len() - 2];
            if let Some(model) = latest_assistant_message.model.as_ref() {
                if model.starts_with("Bolt") {
                    bolt_assistant = true;
                }
            }
        } else {
            info!("no assistant message found, probably first interaction");
        }

<<<<<<< HEAD
        // check to ensure that the prompt target similarity score is above the threshold
        if prompt_target_similarity_score < DEFAULT_PROMPT_TARGET_THRESHOLD && !bolt_assistant {
            // if bolt fc responded to the user message, then we don't need to check the similarity score
            // it may be that bolt fc is handling the conversation for parameter collection
            if bolt_assistant {
                info!("bolt assistant is handling the conversation");
            } else {
                info!(
                    "prompt target below threshold: {}, continue conversation with user",
                    prompt_target_similarity_score,
                );
                self.resume_http_request();
=======
        if search_results[0].score < DEFAULT_PROMPT_TARGET_THRESHOLD && !bolt_assistant {
            info!(
                "prompt target below threshold: {}",
                DEFAULT_PROMPT_TARGET_THRESHOLD
            );
            self.resume_http_request();
            return;
        }
        let prompt_target_str = search_results[0].payload.get("prompt-target").unwrap();
        let prompt_target: PromptTarget = match serde_json::from_slice(prompt_target_str.as_bytes())
        {
            Ok(prompt_target) => prompt_target,
            Err(e) => {
                self.send_server_error(format!("Error deserializing prompt_target: {:?}", e));
>>>>>>> 8565462e
                return;
            }
        }

        let prompt_target = self
            .prompt_targets
            .read()
            .unwrap()
            .get(&prompt_target_name)
            .unwrap()
            .clone();

        info!(
            "prompt_target name: {:?}, type: {:?}",
            prompt_target.name, prompt_target.prompt_type
        );

        match prompt_target.prompt_type {
            PromptType::FunctionResolver => {
                // only extract entity names
                let properties: HashMap<String, ToolParameter> = match prompt_target.parameters {
                    // Clone is unavoidable here because we don't want to move the values out of the prompt target struct.
                    Some(ref entities) => {
                        let mut properties: HashMap<String, ToolParameter> = HashMap::new();
                        for entity in entities.iter() {
                            let param = ToolParameter {
                                parameter_type: entity.parameter_type.clone(),
                                description: entity.description.clone(),
                                required: entity.required,
                            };
                            properties.insert(entity.name.clone(), param);
                        }
                        properties
                    }
                    None => HashMap::new(),
                };
                let tools_parameters = ToolParameters {
                    parameters_type: "dict".to_string(),
                    properties,
                };

                let tools_defintion: ToolsDefinition = ToolsDefinition {
                    name: prompt_target.name.clone(),
                    description: prompt_target.description.clone(),
                    parameters: tools_parameters,
                };

                let chat_completions = ChatCompletions {
                    model: GPT_35_TURBO.to_string(),
                    messages: callout_context.request_body.messages.clone(),
                    tools: Some(vec![tools_defintion]),
                };

                let msg_body = match serde_json::to_string(&chat_completions) {
                    Ok(msg_body) => {
                        debug!("msg_body: {}", msg_body);
                        msg_body
                    }
                    Err(e) => {
                        self.send_server_error(format!(
                            "Error serializing request_params: {:?}",
                            e
                        ));
                        return;
                    }
                };

                let token_id = match self.dispatch_http_call(
                    BOLT_FC_CLUSTER,
                    vec![
                        (":method", "POST"),
                        (":path", "/v1/chat/completions"),
                        (":authority", BOLT_FC_CLUSTER),
                        ("content-type", "application/json"),
                        ("x-envoy-max-retries", "3"),
                        (
                            "x-envoy-upstream-rq-timeout-ms",
                            BOLT_FC_REQUEST_TIMEOUT_MS.to_string().as_str(),
                        ),
                    ],
                    Some(msg_body.as_bytes()),
                    vec![],
                    Duration::from_secs(5),
                ) {
                    Ok(token_id) => token_id,
                    Err(e) => {
                        panic!("Error dispatching HTTP call for function-call: {:?}", e);
                    }
                };

                debug!(
                    "dispatched call to function {} token_id={}",
                    BOLT_FC_CLUSTER, token_id
                );

                callout_context.response_handler_type = ResponseHandlerType::FunctionResolver;
                callout_context.prompt_target = Some(prompt_target);
                if self.callouts.insert(token_id, callout_context).is_some() {
                    panic!("duplicate token_id")
                }
            }
        }
        self.metrics.active_http_calls.increment(1);
    }

    fn function_resolver_handler(&mut self, body: Vec<u8>, mut callout_context: CallContext) {
        debug!("response received for function resolver");

        let body_str = String::from_utf8(body).unwrap();
        debug!("function_resolver response str: {:?}", body_str);

        let mut boltfc_response: BoltFCResponse = serde_json::from_str(&body_str).unwrap();

        let boltfc_response_str = boltfc_response.message.content.as_ref().unwrap();

        let tools_call_response: BoltFCToolsCall = match serde_json::from_str(boltfc_response_str) {
            Ok(fc_resp) => fc_resp,
            Err(e) => {
                // This means that Bolt FC did not have enough information to resolve the function call
                // Bolt FC probably responded with a message asking for more information.
                // Let's send the response back to the user to initalize lightweight dialog for parameter collection

                // add resolver name to the response so the client can send the response back to the correct resolver
                boltfc_response.resolver_name = Some(callout_context.prompt_target.unwrap().name);
                info!("some requred parameters are missing, sending response from Bolt FC back to user for parameter collection: {}", e);
                let bolt_fc_dialogue_message = serde_json::to_string(&boltfc_response).unwrap();
                self.send_http_response(
                    StatusCode::OK.as_u16().into(),
                    vec![("Powered-By", "Katanemo")],
                    Some(bolt_fc_dialogue_message.as_bytes()),
                );
                return;
            }
        };

        // verify required parameters are present
        callout_context
            .prompt_target
            .as_ref()
            .unwrap()
            .parameters
            .as_ref()
            .unwrap()
            .iter()
            .for_each(|param| match param.required {
                None => {}
                Some(required) => {
                    if required
                        && !tools_call_response.tool_calls[0]
                            .arguments
                            .contains_key(&param.name)
                    {
                        warn!("boltfc did not extract required parameter: {}", param.name);
                        return self.send_http_response(
                            StatusCode::INTERNAL_SERVER_ERROR.as_u16().into(),
                            vec![],
                            Some("missing required parameter".as_bytes()),
                        );
                    }
                }
            });

        debug!("tool_call_details: {:?}", tools_call_response);
        let tool_name = &tools_call_response.tool_calls[0].name;
        let tool_params = &tools_call_response.tool_calls[0].arguments;
        debug!("tool_name: {:?}", tool_name);
        debug!("tool_params: {:?}", tool_params);
        let prompt_target = callout_context.prompt_target.as_ref().unwrap();
        debug!("prompt_target: {:?}", prompt_target);

        let tool_params_json_str = serde_json::to_string(&tool_params).unwrap();

        let endpoint = prompt_target.endpoint.as_ref().unwrap();
        let token_id = match self.dispatch_http_call(
            &endpoint.cluster,
            vec![
                (":method", "POST"),
                (":path", endpoint.path.as_ref().unwrap_or(&"/".to_string())),
                (":authority", endpoint.cluster.as_str()),
                ("content-type", "application/json"),
                ("x-envoy-max-retries", "3"),
            ],
            Some(tool_params_json_str.as_bytes()),
            vec![],
            Duration::from_secs(5),
        ) {
            Ok(token_id) => token_id,
            Err(e) => {
                panic!("Error dispatching HTTP call for function_resolver: {:?}", e);
            }
        };

        callout_context.response_handler_type = ResponseHandlerType::FunctionCall;
        if self.callouts.insert(token_id, callout_context).is_some() {
            panic!("duplicate token_id")
        }
        self.metrics.active_http_calls.increment(1);
    }

    fn function_call_response_handler(&mut self, body: Vec<u8>, callout_context: CallContext) {
        debug!("response received for function call response");
        let body_str: String = String::from_utf8(body).unwrap();
        debug!("function_call_response response str: {:?}", body_str);
        let prompt_target = callout_context.prompt_target.as_ref().unwrap();

        let mut messages: Vec<Message> = callout_context.request_body.messages.clone();

        // add system prompt
        match prompt_target.system_prompt.as_ref() {
            None => {}
            Some(system_prompt) => {
                let system_prompt_message = Message {
                    role: SYSTEM_ROLE.to_string(),
                    content: Some(system_prompt.clone()),
                    model: None,
                };
                messages.push(system_prompt_message);
            }
        }

        // add data from function call response
        messages.push({
            Message {
                role: USER_ROLE.to_string(),
                content: Some(body_str),
                model: None,
            }
        });

        // add original user prompt
        messages.push({
            Message {
                role: USER_ROLE.to_string(),
                content: Some(callout_context.user_message.unwrap()),
                model: None,
            }
        });

        let request_message: ChatCompletions = ChatCompletions {
            model: GPT_35_TURBO.to_string(),
            messages,
            tools: None,
        };

        let json_string = match serde_json::to_string(&request_message) {
            Ok(json_string) => json_string,
            Err(e) => {
                self.send_server_error(format!("Error serializing request_body: {:?}", e));
                return;
            }
        };
        debug!(
            "function_calling sending request to openai: msg {}",
            json_string
        );

        let request_body = callout_context.request_body;

        // Tokenize and Ratelimit.
        if let Some(selector) = self.ratelimit_selector.take() {
            if let Ok(token_count) = tokenizer::token_count(&request_body.model, &json_string) {
                match ratelimit::ratelimits(None).read().unwrap().check_limit(
                    request_body.model,
                    selector,
                    NonZero::new(token_count as u32).unwrap(),
                ) {
                    Ok(_) => (),
                    Err(err) => {
                        self.send_http_response(
                            StatusCode::TOO_MANY_REQUESTS.as_u16().into(),
                            vec![],
                            Some(format!("Exceeded Ratelimit: {}", err).as_bytes()),
                        );
                        self.metrics.ratelimited_rq.increment(1);
                        return;
                    }
                }
            }
        }

        self.set_http_request_body(0, json_string.len(), &json_string.into_bytes());
        self.resume_http_request();
    }
}

// HttpContext is the trait that allows the Rust code to interact with HTTP objects.
impl HttpContext for StreamContext {
    // Envoy's HTTP model is event driven. The WASM ABI has given implementors events to hook onto
    // the lifecycle of the http request and response.
    fn on_http_request_headers(&mut self, _num_headers: usize, _end_of_stream: bool) -> Action {
        self.save_host_header();
        self.delete_content_length_header();
        self.modify_path_header();
        self.save_ratelimit_header();

        Action::Continue
    }

    fn on_http_request_body(&mut self, body_size: usize, end_of_stream: bool) -> Action {
        // Let the client send the gateway all the data before sending to the LLM_provider.
        // TODO: consider a streaming API.
        if !end_of_stream {
            return Action::Pause;
        }

        if body_size == 0 {
            return Action::Continue;
        }

        // Deserialize body into spec.
        // Currently OpenAI API.
        let deserialized_body: ChatCompletions = match self.get_http_request_body(0, body_size) {
            Some(body_bytes) => match serde_json::from_slice(&body_bytes) {
                Ok(deserialized) => deserialized,
                Err(msg) => {
                    self.send_http_response(
                        StatusCode::BAD_REQUEST.as_u16().into(),
                        vec![],
                        Some(format!("Failed to deserialize: {}", msg).as_bytes()),
                    );
                    return Action::Pause;
                }
            },
            None => {
                self.send_http_response(
                    StatusCode::INTERNAL_SERVER_ERROR.as_u16().into(),
                    vec![],
                    None,
                );
                error!(
                    "Failed to obtain body bytes even though body_size is {}",
                    body_size
                );
                return Action::Pause;
            }
        };

        let user_message = match deserialized_body
            .messages
            .last()
            .and_then(|last_message| last_message.content.clone())
        {
            Some(content) => content,
            None => {
                warn!("No messages in the request body");
                return Action::Continue;
            }
        };

        let get_embeddings_input = CreateEmbeddingRequest {
            // Need to clone into input because user_message is used below.
            input: Box::new(CreateEmbeddingRequestInput::String(user_message.clone())),
            model: String::from(DEFAULT_EMBEDDING_MODEL),
            encoding_format: None,
            dimensions: None,
            user: None,
        };

        let json_data: String = match serde_json::to_string(&get_embeddings_input) {
            Ok(json_data) => json_data,
            Err(error) => {
                panic!("Error serializing embeddings input: {}", error);
            }
        };

        let token_id = match self.dispatch_http_call(
            "embeddingserver",
            vec![
                (":method", "POST"),
                (":path", "/embeddings"),
                (":authority", "embeddingserver"),
                ("content-type", "application/json"),
                ("x-envoy-max-retries", "3"),
                ("x-envoy-upstream-rq-timeout-ms", "60000"),
            ],
            Some(json_data.as_bytes()),
            vec![],
            Duration::from_secs(5),
        ) {
            Ok(token_id) => token_id,
            Err(e) => {
                panic!(
                    "Error dispatching embedding server HTTP call for get-embeddings: {:?}",
                    e
                );
            }
        };
        debug!(
            "dispatched HTTP call to embedding server token_id={}",
            token_id
        );

        let call_context = CallContext {
            response_handler_type: ResponseHandlerType::GetEmbeddings,
            user_message: Some(user_message),
            prompt_target: None,
            request_body: deserialized_body,
            similarity_scores: None,
        };
        if self.callouts.insert(token_id, call_context).is_some() {
            panic!(
                "duplicate token_id={} in embedding server requests",
                token_id
            )
        }

        self.metrics.active_http_calls.increment(1);

        Action::Pause
    }
}

impl Context for StreamContext {
    fn on_http_call_response(
        &mut self,
        token_id: u32,
        _num_headers: usize,
        body_size: usize,
        _num_trailers: usize,
    ) {
        let callout_context = self.callouts.remove(&token_id).expect("invalid token_id");
        self.metrics.active_http_calls.increment(-1);

<<<<<<< HEAD
        let resp = self.get_http_call_response_body(0, body_size);

        if resp.is_none() {
            warn!("No response body");
            self.resume_http_request();
            return;
        }

        let body = match resp {
            Some(body) => body,
            None => {
                warn!("Empty response body");
                self.resume_http_request();
                return;
            }
        };

        match callout_context.response_handler_type {
            ResponseHandlerType::GetEmbeddings => self.embeddings_handler(body, callout_context),
            ResponseHandlerType::FunctionResolver => {
                self.function_resolver_handler(body, callout_context)
            }
            ResponseHandlerType::FunctionCall => {
                self.function_call_response_handler(body, callout_context)
            }
            ResponseHandlerType::ZeroShotIntent => {
                self.zero_shot_intent_detection_resp_handler(body, callout_context)
            }
=======
        if let Some(body) = self.get_http_call_response_body(0, body_size) {
            match callout_context.request_type {
                RequestType::GetEmbedding => self.embeddings_handler(body, callout_context),
                RequestType::SearchPoints => self.search_points_handler(body, callout_context),
                RequestType::FunctionResolver => {
                    self.function_resolver_handler(body, callout_context)
                }
                RequestType::FunctionCallResponse => {
                    self.function_call_response_handler(body, callout_context)
                }
            }
        } else {
            warn!("No response body in inline HTTP request");
>>>>>>> 8565462e
        }
    }
}<|MERGE_RESOLUTION|>--- conflicted
+++ resolved
@@ -87,7 +87,7 @@
             });
     }
 
-    fn send_server_error(&mut self, error: String) {
+    fn send_server_error(&self, error: String) {
         debug!("server error occurred: {}", error);
         self.send_http_response(
             StatusCode::INTERNAL_SERVER_ERROR.as_u16().into(),
@@ -118,12 +118,7 @@
             Err(e) => {
                 let error_message = format!("Error reading embeddings store: {:?}", e);
                 warn!("{}", error_message);
-                self.send_http_response(
-                    StatusCode::INTERNAL_SERVER_ERROR.as_u16().into(),
-                    vec![],
-                    Some(error_message.as_bytes()),
-                );
-                self.resume_http_request();
+                self.send_server_error(error_message);
                 return;
             }
         };
@@ -131,18 +126,9 @@
         let prompt_targets = match self.prompt_targets.read() {
             Ok(prompt_targets) => prompt_targets,
             Err(e) => {
-<<<<<<< HEAD
                 let error_message = format!("Error reading prompt targets: {:?}", e);
                 warn!("{}", error_message);
-                self.send_http_response(
-                    StatusCode::INTERNAL_SERVER_ERROR.as_u16().into(),
-                    vec![],
-                    Some(error_message.as_bytes()),
-                );
-                self.resume_http_request();
-=======
-                self.send_server_error(format!("Error serializing search_points_request: {:?}", e));
->>>>>>> 8565462e
+                self.send_server_error(error_message);
                 return;
             }
         };
@@ -220,7 +206,6 @@
         }
     }
 
-<<<<<<< HEAD
     fn zero_shot_intent_detection_resp_handler(
         &mut self,
         body: Vec<u8>,
@@ -239,20 +224,6 @@
                     return;
                 }
             };
-=======
-    fn search_points_handler(&mut self, body: Vec<u8>, mut callout_context: CallContext) {
-        let search_points_response: SearchPointsResponse = match serde_json::from_slice(&body) {
-            Ok(search_points_response) => search_points_response,
-            Err(e) => {
-                self.send_server_error(format!(
-                    "Error deserializing search_points_response: {:?}",
-                    e
-                ));
-
-                return;
-            }
-        };
->>>>>>> 8565462e
 
         debug!("zeroshot intent response: {:?}", zeroshot_intent_response);
 
@@ -281,7 +252,6 @@
             info!("no assistant message found, probably first interaction");
         }
 
-<<<<<<< HEAD
         // check to ensure that the prompt target similarity score is above the threshold
         if prompt_target_similarity_score < DEFAULT_PROMPT_TARGET_THRESHOLD && !bolt_assistant {
             // if bolt fc responded to the user message, then we don't need to check the similarity score
@@ -294,22 +264,6 @@
                     prompt_target_similarity_score,
                 );
                 self.resume_http_request();
-=======
-        if search_results[0].score < DEFAULT_PROMPT_TARGET_THRESHOLD && !bolt_assistant {
-            info!(
-                "prompt target below threshold: {}",
-                DEFAULT_PROMPT_TARGET_THRESHOLD
-            );
-            self.resume_http_request();
-            return;
-        }
-        let prompt_target_str = search_results[0].payload.get("prompt-target").unwrap();
-        let prompt_target: PromptTarget = match serde_json::from_slice(prompt_target_str.as_bytes())
-        {
-            Ok(prompt_target) => prompt_target,
-            Err(e) => {
-                self.send_server_error(format!("Error deserializing prompt_target: {:?}", e));
->>>>>>> 8565462e
                 return;
             }
         }
@@ -733,50 +687,25 @@
         let callout_context = self.callouts.remove(&token_id).expect("invalid token_id");
         self.metrics.active_http_calls.increment(-1);
 
-<<<<<<< HEAD
-        let resp = self.get_http_call_response_body(0, body_size);
-
-        if resp.is_none() {
-            warn!("No response body");
-            self.resume_http_request();
-            return;
-        }
-
-        let body = match resp {
-            Some(body) => body,
-            None => {
-                warn!("Empty response body");
-                self.resume_http_request();
-                return;
-            }
-        };
-
-        match callout_context.response_handler_type {
-            ResponseHandlerType::GetEmbeddings => self.embeddings_handler(body, callout_context),
-            ResponseHandlerType::FunctionResolver => {
-                self.function_resolver_handler(body, callout_context)
-            }
-            ResponseHandlerType::FunctionCall => {
-                self.function_call_response_handler(body, callout_context)
-            }
-            ResponseHandlerType::ZeroShotIntent => {
-                self.zero_shot_intent_detection_resp_handler(body, callout_context)
-            }
-=======
         if let Some(body) = self.get_http_call_response_body(0, body_size) {
-            match callout_context.request_type {
-                RequestType::GetEmbedding => self.embeddings_handler(body, callout_context),
-                RequestType::SearchPoints => self.search_points_handler(body, callout_context),
-                RequestType::FunctionResolver => {
+            match callout_context.response_handler_type {
+                ResponseHandlerType::GetEmbeddings => {
+                    self.embeddings_handler(body, callout_context)
+                }
+                ResponseHandlerType::FunctionResolver => {
                     self.function_resolver_handler(body, callout_context)
                 }
-                RequestType::FunctionCallResponse => {
+                ResponseHandlerType::FunctionCall => {
                     self.function_call_response_handler(body, callout_context)
                 }
+                ResponseHandlerType::ZeroShotIntent => {
+                    self.zero_shot_intent_detection_resp_handler(body, callout_context)
+                }
             }
         } else {
-            warn!("No response body in inline HTTP request");
->>>>>>> 8565462e
+            let error_message = format!("No response body in inline HTTP request");
+            warn!("{}", error_message);
+            self.send_server_error(error_message);
         }
     }
 }