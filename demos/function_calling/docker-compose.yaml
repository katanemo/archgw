services:

  config_generator:
    build:
      context: ../../
      dockerfile: config_generator/Dockerfile
    volumes:
      - ../../envoyfilter/envoy.template.yaml:/usr/src/app/envoy.template.yaml
      - ./bolt_config.yaml:/usr/src/app/bolt_config.yaml
      - ./generated:/usr/src/app/out

  bolt:
    build:
      context: ../../
      dockerfile: envoyfilter/Dockerfile
    hostname: bolt
    ports:
      - "10000:10000"
      - "19901:9901"
    volumes:
      - ./generated/envoy.yaml:/etc/envoy/envoy.yaml
      - /etc/ssl/cert.pem:/etc/ssl/cert.pem
    depends_on:
      config_generator:
        condition: service_completed_successfully
      model_server:
        condition: service_healthy
    environment:
      - LOG_LEVEL=debug

  model_server:
    build:
      context: ../../model_server
      dockerfile: Dockerfile
    ports:
      - "18081:80"
    healthcheck:
        test: ["CMD", "curl" ,"http://localhost:80/healthz"]
        interval: 5s
        retries: 20
    volumes:
      - ~/.cache/huggingface:/root/.cache/huggingface
      - ./bolt_config.yaml:/root/bolt_config.yaml

  function_resolver:
    build:
      context: ../../function_resolver
      dockerfile: Dockerfile
    ports:
      - "18082:80"
    healthcheck:
        test: ["CMD", "curl" ,"http://localhost:80/healthz"]
        interval: 5s
        retries: 20
    volumes:
      - ~/.cache/huggingface:/root/.cache/huggingface
    environment:
      # use ollama endpoint that is hosted by host machine (no virtualization)
      - OLLAMA_ENDPOINT=${OLLAMA_ENDPOINT:-host.docker.internal}
      # uncomment following line to use ollama endpoint that is hosted by docker
      # - OLLAMA_ENDPOINT=ollama

  api_server:
    build:
      context: api_server
      dockerfile: Dockerfile
    ports:
      - "18083:80"
    healthcheck:
        test: ["CMD", "curl" ,"http://localhost:80/healthz"]
        interval: 5s
        retries: 20

  ollama:
    image: ollama/ollama
    container_name: ollama
    volumes:
      - ./ollama:/root/.ollama
    restart: unless-stopped
    ports:
      - '11434:11434'
    profiles:
      - manual

  open-webui:
    image: ghcr.io/open-webui/open-webui:${WEBUI_DOCKER_TAG-main}
    container_name: open-webui
    volumes:
      - ./open-webui:/app/backend/data
    # depends_on:
      # - ollama
    ports:
      - 18090:8080
    environment:
      - OLLAMA_BASE_URL=http://${OLLAMA_ENDPOINT:-host.docker.internal}:11434
      - WEBUI_AUTH=false
    extra_hosts:
      - host.docker.internal:host-gateway
    restart: unless-stopped
    profiles:
      - monitoring

  chatbot_ui:
    build:
      context: ../../chatbot_ui
      dockerfile: Dockerfile
    ports:
      - "18080:8080"
    environment:
      - OPENAI_API_KEY=${OPENAI_API_KEY:?error}
<<<<<<< HEAD
      - MISTRAL_API_KEY=${MISTRAL_API_KEY:?error}
=======
      - CHAT_COMPLETION_ENDPOINT=http://bolt:10000/v1

>>>>>>> 87900bed
  prometheus:
    image: prom/prometheus
    container_name: prometheus
    command:
      - '--config.file=/etc/prometheus/prometheus.yaml'
    ports:
      - 9090:9090
    restart: unless-stopped
    volumes:
      - ./prometheus:/etc/prometheus
      - ./prom_data:/prometheus
    profiles:
      - monitoring

  grafana:
    image: grafana/grafana
    container_name: grafana
    ports:
      - 3000:3000
    restart: unless-stopped
    environment:
      - GF_SECURITY_ADMIN_USER=admin
      - GF_SECURITY_ADMIN_PASSWORD=grafana
    volumes:
      - ./grafana:/etc/grafana/provisioning/datasources
      - ./grafana/dashboard.yaml:/etc/grafana/provisioning/dashboards/main.yaml
      - ./grafana/dashboards:/var/lib/grafana/dashboards
    profiles:
      - monitoring<|MERGE_RESOLUTION|>--- conflicted
+++ resolved
@@ -108,12 +108,9 @@
       - "18080:8080"
     environment:
       - OPENAI_API_KEY=${OPENAI_API_KEY:?error}
-<<<<<<< HEAD
       - MISTRAL_API_KEY=${MISTRAL_API_KEY:?error}
-=======
       - CHAT_COMPLETION_ENDPOINT=http://bolt:10000/v1
 
->>>>>>> 87900bed
   prometheus:
     image: prom/prometheus
     container_name: prometheus
