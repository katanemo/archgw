params:
  temperature: 0.1
  top_p : 0.5
  top_k: 50
<<<<<<< HEAD
  max_tokens: 1024
=======
  max_tokens: 2024
>>>>>>> 70118747
  stop_token_ids: [151645, 151643]<|MERGE_RESOLUTION|>--- conflicted
+++ resolved
@@ -2,9 +2,5 @@
   temperature: 0.1
   top_p : 0.5
   top_k: 50
-<<<<<<< HEAD
-  max_tokens: 1024
-=======
   max_tokens: 2024
->>>>>>> 70118747
   stop_token_ids: [151645, 151643]