[tool.poetry]
name = "archgw_modelserver"
<<<<<<< HEAD
version = "0.3.5"
=======
version = "0.3.7"
>>>>>>> 93ff4d7b
description = "A model server for serving models"
authors = ["Katanemo Labs, Inc <info@katanemo.com>"]
license = "Apache 2.0"
readme = "README.md"
packages = [
    { include = "src" }
]

[tool.poetry.dependencies]
python = "^3.10"
fastapi = "0.115.0"
torch = "2.6.0"
uvicorn = "0.31.0"
transformers = "^4.37.0"
accelerate = "^1.0.0"
pydantic = "^2.10.1"
dateparser = "*"
openai = "^1.50.2"
httpx = "0.27.2" # https://community.openai.com/t/typeerror-asyncclient-init-got-an-unexpected-keyword-argument-proxies/1040287
pytest-asyncio = "*"
pytest = "*"
opentelemetry-api = "^1.28.0"
opentelemetry-sdk = "^1.28.0"
opentelemetry-exporter-otlp = "^1.28.0"
opentelemetry-instrumentation-fastapi = "^0.49b0"
overrides = "^7.7.0"
pytest-retry = "^1.6.3"
pytest-httpserver = "^1.1.0"
setuptools = "75.5.0"

[tool.poetry.scripts]
archgw_modelserver = "src.cli:main"

[build-system]
requires = ["poetry-core>=1.0.0"]
build-backend = "poetry.core.masonry.api"

[tool.pytest.ini_options]
python_files = ["test*.py"]
addopts = ["-v", "-s"]
retries = 2
retry_delay = 0.5
cumulative_timing = false<|MERGE_RESOLUTION|>--- conflicted
+++ resolved
@@ -1,10 +1,6 @@
 [tool.poetry]
 name = "archgw_modelserver"
-<<<<<<< HEAD
-version = "0.3.5"
-=======
 version = "0.3.7"
->>>>>>> 93ff4d7b
 description = "A model server for serving models"
 authors = ["Katanemo Labs, Inc <info@katanemo.com>"]
 license = "Apache 2.0"
