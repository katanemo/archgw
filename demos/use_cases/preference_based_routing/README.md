# Usage based LLM Routing
This demo shows how you can use user preferences to route user prompts to appropriate llm. See [arch_config.yaml](arch_config.yaml) for details on how you can define user preferences.

## How to start the demo

Make sure your machine is up to date with [latest version of archgw]([url](https://github.com/katanemo/archgw/tree/main?tab=readme-ov-file#prerequisites)). And you have activated the virtual environment.


1. start the openwebui
```bash
(venv) $ cd demos/use_cases/preference_based_routing
(venv) $ docker compose up -d
```
2. start archgw in the foreground
```bash
(venv) $ archgw up --service archgw --foreground
<<<<<<< HEAD
2025-05-30 18:00:09,953 - cli.main - INFO - Starting archgw cli version: 0.3.5
2025-05-30 18:00:09,953 - cli.main - INFO - Validating /Users/adilhafeez/src/intelligent-prompt-gateway/demos/use_cases/preference_based_routing/arch_config.yaml
2025-05-30 18:00:10,422 - cli.core - INFO - Starting arch gateway, image name: archgw, tag: katanemo/archgw:0.3.5
=======
2025-05-30 18:00:09,953 - cli.main - INFO - Starting archgw cli version: 0.3.7
2025-05-30 18:00:09,953 - cli.main - INFO - Validating /Users/adilhafeez/src/intelligent-prompt-gateway/demos/use_cases/preference_based_routing/arch_config.yaml
2025-05-30 18:00:10,422 - cli.core - INFO - Starting arch gateway, image name: archgw, tag: katanemo/archgw:0.3.7
>>>>>>> 93ff4d7b
2025-05-30 18:00:10,662 - cli.core - INFO - archgw status: running, health status: starting
2025-05-30 18:00:11,712 - cli.core - INFO - archgw status: running, health status: starting
2025-05-30 18:00:12,761 - cli.core - INFO - archgw is running and is healthy!
...
```

3. open openwebui http://localhost:8080/

# Testing out preference based routing

We have defined two routes 1. code generation and 2. code understanding

For code generation query LLM that is better suited for code generation wil handle the request,


If you look at the logs you'd see that code generation llm was selected,

```
...
2025-05-31T01:02:19.382716Z  INFO brightstaff::router::llm_router: router response: {'route': 'code_generation'}, response time: 203ms
...
```

<img width="1036" alt="image" src="https://github.com/user-attachments/assets/f923944b-ddbe-462e-9fd5-c75504adc8cf" />

Now if you ask for query related to code understanding you'd see llm that is better suited to handle code understanding in handled,

```
...
2025-05-31T01:06:33.555680Z  INFO brightstaff::router::llm_router: router response: {'route': 'code_understanding'}, response time: 327ms
...
```

<img width="1081" alt="image" src="https://github.com/user-attachments/assets/e50d167c-46a0-4e3a-ba77-e84db1bd376d" /><|MERGE_RESOLUTION|>--- conflicted
+++ resolved
@@ -14,15 +14,9 @@
 2. start archgw in the foreground
 ```bash
 (venv) $ archgw up --service archgw --foreground
-<<<<<<< HEAD
-2025-05-30 18:00:09,953 - cli.main - INFO - Starting archgw cli version: 0.3.5
-2025-05-30 18:00:09,953 - cli.main - INFO - Validating /Users/adilhafeez/src/intelligent-prompt-gateway/demos/use_cases/preference_based_routing/arch_config.yaml
-2025-05-30 18:00:10,422 - cli.core - INFO - Starting arch gateway, image name: archgw, tag: katanemo/archgw:0.3.5
-=======
 2025-05-30 18:00:09,953 - cli.main - INFO - Starting archgw cli version: 0.3.7
 2025-05-30 18:00:09,953 - cli.main - INFO - Validating /Users/adilhafeez/src/intelligent-prompt-gateway/demos/use_cases/preference_based_routing/arch_config.yaml
 2025-05-30 18:00:10,422 - cli.core - INFO - Starting arch gateway, image name: archgw, tag: katanemo/archgw:0.3.7
->>>>>>> 93ff4d7b
 2025-05-30 18:00:10,662 - cli.core - INFO - archgw status: running, health status: starting
 2025-05-30 18:00:11,712 - cli.core - INFO - archgw status: running, health status: starting
 2025-05-30 18:00:12,761 - cli.core - INFO - archgw is running and is healthy!
