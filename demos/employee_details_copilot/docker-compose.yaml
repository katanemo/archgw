--- conflicted
+++ resolved
@@ -10,11 +10,7 @@
     volumes:
       - ./generated/envoy.yaml:/etc/envoy/envoy.yaml
       - /etc/ssl/cert.pem:/etc/ssl/cert.pem
-<<<<<<< HEAD
-      - ./arch_log:/var/log/
-=======
       - ./arch_config.yaml:/config/arch_config.yaml
->>>>>>> ed50d29c
     depends_on:
       model_server:
         condition: service_healthy
