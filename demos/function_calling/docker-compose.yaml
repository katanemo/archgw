--- conflicted
+++ resolved
@@ -38,7 +38,6 @@
       dockerfile: Dockerfile
     ports:
       - "18081:80"
-    <<: *common-vars
     healthcheck:
         test: ["CMD", "curl" ,"http://localhost/healthz"]
         interval: 5s
@@ -46,32 +45,12 @@
     volumes:
       - ~/.cache/huggingface:/root/.cache/huggingface
       - ./arch_config.yaml:/root/arch_config.yaml
-<<<<<<< HEAD
-
-  function_resolver:
-    build:
-      context: ../../function_resolver
-      dockerfile: Dockerfile
-    ports:
-      - "18082:80"
     <<: *common-vars
-    healthcheck:
-        test: ["CMD", "curl" ,"http://localhost:80/healthz"]
-        interval: 5s
-        retries: 20
-    volumes:
-      - ~/.cache/huggingface:/root/.cache/huggingface
-=======
->>>>>>> 8654d3d5
     environment:
       - OLLAMA_ENDPOINT=${OLLAMA_ENDPOINT:-host.docker.internal}
       - FC_URL=${FC_URL:}
       - OLLAMA_MODEL=Arch-Function-Calling-3B-Q4_K_M
-<<<<<<< HEAD
       - MODE=${MODE:-cloud}
-=======
-      # use ollama endpoint that is hosted by host machine (no virtualization)
->>>>>>> 8654d3d5
       # uncomment following line to use ollama endpoint that is hosted by docker
       # - OLLAMA_ENDPOINT=ollama
       # - OLLAMA_MODEL=Arch-Function-Calling-1.5B:Q4_K_M
