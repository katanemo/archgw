--- conflicted
+++ resolved
@@ -1,6 +1,3 @@
-<<<<<<< HEAD
-services:
-=======
 services:
   archgw:
     build:
@@ -28,5 +25,4 @@
         interval: 5s
         retries: 20
     volumes:
-      - ~/.cache/huggingface:/root/.cache/huggingface
->>>>>>> 1a7c1ad0
+      - ~/.cache/huggingface:/root/.cache/huggingface