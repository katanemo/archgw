use common::{common_types::open_ai::Message, consts::{USER_ROLE, ASSISTANT_ROLE, ARCH_MODEL_PREFIX}};

<<<<<<< HEAD
pub fn extract_messages_for_hallucination(messages: &Vec<Message>) -> Vec<String> {
  let mut arch_assistant = false;
  let mut user_messages = Vec::new();
  if messages.len() >= 2 {
      let latest_assistant_message = &messages[messages.len() - 2];
      if let Some(model) = latest_assistant_message.model.as_ref() {
          if model.starts_with(ARCH_MODEL_PREFIX) {
              arch_assistant = true;
          }
      }
  }
  if arch_assistant {
      for message in messages.iter().rev() {
          if let Some(model) = message.model.as_ref() {
              if !model.starts_with(ARCH_MODEL_PREFIX) {
                  if message.role == ASSISTANT_ROLE {
                    break;
                  }
              }
          }
          if message.role == USER_ROLE {
              if let Some(content) = &message.content {
                  user_messages.push(content.clone());
              }
          }
      }
  } else if let Some(message) = messages.last() {
      if let Some(content) = &message.content {
        user_messages.push(content.clone());
      }
  }
  user_messages.reverse(); // Reverse to maintain the original order
  return user_messages
=======
pub fn extract_messages_for_hallucination(messages: &[Message]) -> Vec<String> {
    let all_user_messages = messages
        .iter()
        .filter(|m| m.role == USER_ROLE)
        .map(|m| m.content.as_ref().unwrap().clone())
        .collect::<Vec<String>>();
    all_user_messages
>>>>>>> 2f374df0
}

#[cfg(test)]
mod test {
    use common::common_types::open_ai::Message;

    use super::extract_messages_for_hallucination;

    #[test]
<<<<<<< HEAD
    fn test_hallucination_message_simple() {
      let test_str = r#"
=======
    fn test_hallucination_message() {
        let test_str = r#"
>>>>>>> 2f374df0
      [
        {
          "role": "system",
          "model" : "gpt-3.5-turbo",
          "content": "You are a helpful assistant.\n\n# Tools\n\nYou may call one or more functions to assist with the user query.\n\nYou are provided with function signatures within <tools></tools> XML tags:\n<tools>\n{\"type\": \"function\", \"function\": {\"name\": \"headcount\", \"description\": \"Get headcount data for a region by staffing type\", \"parameters\": {\"properties\": {\"staffing_type\": {\"type\": \"str\", \"description\": \"The staffing type like contract, fte or agency\"}, \"region\": {\"type\": \"str\", \"description\": \"the geographical region for which you want headcount data.\"}}, \"required\": [\"staffing_type\", \"region\"]}}}\n</tools>\n\nFor each function call, return a json object with function name and arguments within <tool_call></tool_call> XML tags:\n<tool_call>\n{\"name\": <function-name>, \"arguments\": <args-json-object>}\n</tool_call>"
        },
        { "role": "user", "content": "tell me about headcount data" },
        {
          "role": "assistant",
          "model": "Arch-Function-1.5B",
          "content": "The \"headcount\" tool provides information about the number of employees in a specific region based on the type of staffing used. It requires two parameters: \"staffing_type\" and \"region\". The \"staffing_type\" parameter specifies the type of staffing, such as contract, full-time equivalent (fte), or agency. The \"region\" parameter specifies the geographical region for which you want headcount data."
        },
        { "role": "user", "content": "europe and for fte" }
      ]
      "#;

        let messages: Vec<Message> = serde_json::from_str(test_str).unwrap();
        let messages_for_halluncination = extract_messages_for_hallucination(&messages);
        assert_eq!(messages_for_halluncination.len(), 2);
    }
    #[test]
    fn test_hallucination_message_medium() {
      let test_str = r#"
      [
        {
          "role": "system",
          "model" : "gpt-3.5-turbo",
          "content": "You are a helpful assistant.\n\n# Tools\n\nYou may call one or more functions to assist with the user query.\n\nYou are provided with function signatures within <tools></tools> XML tags:\n<tools>\n{\"type\": \"function\", \"function\": {\"name\": \"headcount\", \"description\": \"Get headcount data for a region by staffing type\", \"parameters\": {\"properties\": {\"staffing_type\": {\"type\": \"str\", \"description\": \"The staffing type like contract, fte or agency\"}, \"region\": {\"type\": \"str\", \"description\": \"the geographical region for which you want headcount data.\"}}, \"required\": [\"staffing_type\", \"region\"]}}}\n</tools>\n\nFor each function call, return a json object with function name and arguments within <tool_call></tool_call> XML tags:\n<tool_call>\n{\"name\": <function-name>, \"arguments\": <args-json-object>}\n</tool_call>"
        },
        { "role": "user", "content": "Hello" },
        {
          "role": "assistant",
          "model": "gpt-3.5-turbo",
          "content": "Hi there!"
        },
        { "role": "user", "content": "tell me about headcount data" },
        {
          "role": "assistant",
          "model": "Arch-Function-1.5B",
          "content": "The \"headcount\" tool provides information about the number of employees in a specific region based on the type of staffing used. It requires two parameters: \"staffing_type\" and \"region\". The \"staffing_type\" parameter specifies the type of staffing, such as contract, full-time equivalent (fte), or agency. The \"region\" parameter specifies the geographical region for which you want headcount data."
        },
        { "role": "user", "content": "europe" }
        ,
        {
          "role": "system",
          "model": "Arch-Function-1.5B",
          "content": "It seems like you are asking for headcount data for Europe. Could you please specify the staffing type?"
        },
        { "role": "user", "content": "fte" }
      ]
      "#;

      let messages: Vec<Message> = serde_json::from_str(test_str).unwrap();
      let messages_for_halluncination = extract_messages_for_hallucination(&messages);
      println!("{:?}", messages_for_halluncination);
      assert_eq!(messages_for_halluncination.len(), 3);
    }
}<|MERGE_RESOLUTION|>--- conflicted
+++ resolved
@@ -1,48 +1,41 @@
-use common::{common_types::open_ai::Message, consts::{USER_ROLE, ASSISTANT_ROLE, ARCH_MODEL_PREFIX}};
+use common::{
+    common_types::open_ai::Message,
+    consts::{ARCH_MODEL_PREFIX, ASSISTANT_ROLE, USER_ROLE},
+};
 
-<<<<<<< HEAD
 pub fn extract_messages_for_hallucination(messages: &Vec<Message>) -> Vec<String> {
-  let mut arch_assistant = false;
-  let mut user_messages = Vec::new();
-  if messages.len() >= 2 {
-      let latest_assistant_message = &messages[messages.len() - 2];
-      if let Some(model) = latest_assistant_message.model.as_ref() {
-          if model.starts_with(ARCH_MODEL_PREFIX) {
-              arch_assistant = true;
-          }
-      }
-  }
-  if arch_assistant {
-      for message in messages.iter().rev() {
-          if let Some(model) = message.model.as_ref() {
-              if !model.starts_with(ARCH_MODEL_PREFIX) {
-                  if message.role == ASSISTANT_ROLE {
-                    break;
-                  }
-              }
-          }
-          if message.role == USER_ROLE {
-              if let Some(content) = &message.content {
-                  user_messages.push(content.clone());
-              }
-          }
-      }
-  } else if let Some(message) = messages.last() {
-      if let Some(content) = &message.content {
-        user_messages.push(content.clone());
-      }
-  }
-  user_messages.reverse(); // Reverse to maintain the original order
-  return user_messages
-=======
-pub fn extract_messages_for_hallucination(messages: &[Message]) -> Vec<String> {
-    let all_user_messages = messages
-        .iter()
-        .filter(|m| m.role == USER_ROLE)
-        .map(|m| m.content.as_ref().unwrap().clone())
-        .collect::<Vec<String>>();
-    all_user_messages
->>>>>>> 2f374df0
+    let mut arch_assistant = false;
+    let mut user_messages = Vec::new();
+    if messages.len() >= 2 {
+        let latest_assistant_message = &messages[messages.len() - 2];
+        if let Some(model) = latest_assistant_message.model.as_ref() {
+            if model.starts_with(ARCH_MODEL_PREFIX) {
+                arch_assistant = true;
+            }
+        }
+    }
+    if arch_assistant {
+        for message in messages.iter().rev() {
+            if let Some(model) = message.model.as_ref() {
+                if !model.starts_with(ARCH_MODEL_PREFIX) {
+                    if message.role == ASSISTANT_ROLE {
+                        break;
+                    }
+                }
+            }
+            if message.role == USER_ROLE {
+                if let Some(content) = &message.content {
+                    user_messages.push(content.clone());
+                }
+            }
+        }
+    } else if let Some(message) = messages.last() {
+        if let Some(content) = &message.content {
+            user_messages.push(content.clone());
+        }
+    }
+    user_messages.reverse(); // Reverse to maintain the original order
+    return user_messages;
 }
 
 #[cfg(test)]
@@ -52,13 +45,8 @@
     use super::extract_messages_for_hallucination;
 
     #[test]
-<<<<<<< HEAD
     fn test_hallucination_message_simple() {
-      let test_str = r#"
-=======
-    fn test_hallucination_message() {
         let test_str = r#"
->>>>>>> 2f374df0
       [
         {
           "role": "system",
@@ -81,7 +69,7 @@
     }
     #[test]
     fn test_hallucination_message_medium() {
-      let test_str = r#"
+        let test_str = r#"
       [
         {
           "role": "system",
@@ -111,9 +99,9 @@
       ]
       "#;
 
-      let messages: Vec<Message> = serde_json::from_str(test_str).unwrap();
-      let messages_for_halluncination = extract_messages_for_hallucination(&messages);
-      println!("{:?}", messages_for_halluncination);
-      assert_eq!(messages_for_halluncination.len(), 3);
+        let messages: Vec<Message> = serde_json::from_str(test_str).unwrap();
+        let messages_for_halluncination = extract_messages_for_hallucination(&messages);
+        println!("{:?}", messages_for_halluncination);
+        assert_eq!(messages_for_halluncination.len(), 3);
     }
 }