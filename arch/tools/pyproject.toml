--- conflicted
+++ resolved
@@ -15,11 +15,6 @@
 jinja2 = "^3.1.4"
 jsonschema = "^4.23.0"
 setuptools = "75.5.0"
-<<<<<<< HEAD
-docker = "^7.1.0"
-python-dotenv = "^1.0.1"
-=======
->>>>>>> c7c05534
 pyyaml = "^6.0.2"
 
 [tool.poetry.scripts]
