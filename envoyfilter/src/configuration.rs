use serde::{Deserialize, Serialize};

#[derive(Debug, Clone, Serialize, Deserialize)]
pub struct Configuration {
    pub default_prompt_endpoint: String,
    pub load_balancing: LoadBalancing,
    pub timeout_ms: u64,
    pub embedding_provider: EmbeddingProviver,
    pub llm_providers: Vec<LlmProvider>,
    pub system_prompt: Option<String>,
    pub prompt_targets: Vec<PromptTarget>,
    pub ratelimits: Vec<Ratelimit>,
}

#[derive(Debug, Clone, Serialize, Deserialize)]
pub struct Ratelimit {
    provider: String,
    selectors: Vec<Header>,
    limit: Limit,
}

#[derive(Debug, Clone, Serialize, Deserialize)]
pub struct Limit {
    tokens: u32,
    unit: TimeUnit,
}

#[derive(Debug, Clone, Serialize, Deserialize)]
pub enum TimeUnit {
    #[serde(rename = "minute")]
    Minute,
}

#[derive(Debug, Clone, Serialize, Deserialize)]
pub struct Header {
    key: String,
    value: Option<String>,
}

#[derive(Debug, Clone, Serialize, Deserialize)]
pub enum LoadBalancing {
    #[serde(rename = "round_robin")]
    RoundRobin,
    #[serde(rename = "random")]
    Random,
}

#[derive(Debug, Clone, Serialize, Deserialize)]
//TODO: use enum for model, but if there is a new model, we need to update the code
pub struct EmbeddingProviver {
    pub name: String,
    pub model: String,
}

#[derive(Debug, Clone, Serialize, Deserialize)]
//TODO: use enum for model, but if there is a new model, we need to update the code
pub struct LlmProvider {
    pub name: String,
    pub api_key: String,
    pub model: String,
}

#[derive(Debug, Clone, Serialize, Deserialize)]
pub struct Endpoint {
    pub cluster: String,
    pub path: Option<String>,
    pub method: Option<String>,
}

#[derive(Debug, Clone, Serialize, Deserialize)]
pub struct Entity {
    pub name: String,
    pub required: Option<bool>,
    pub description: Option<String>,
}

#[derive(Debug, Clone, Serialize, Deserialize)]
pub struct PromptTarget {
    #[serde(rename = "type")]
    pub prompt_type: String,
    pub name: String,
    pub few_shot_examples: Vec<String>,
    pub entities: Option<Vec<Entity>>,
    pub endpoint: Option<Endpoint>,
    pub system_prompt: Option<String>,
}

#[cfg(test)]
mod test {
    pub const CONFIGURATION: &str = r#"
default_prompt_endpoint: "127.0.0.1"
load_balancing: "round_robin"
timeout_ms: 5000

embedding_provider:
  name: "SentenceTransformer"
  model: "all-MiniLM-L6-v2"

llm_providers:
  - name: "open-ai-gpt-4"
    api_key: "$OPEN_AI_API_KEY"
    model: gpt-4

system_prompt: |
  You are a helpful weather forecaster. Please following following guidelines when responding to user queries:
  - Use farenheight for temperature
  - Use miles per hour for wind speed

prompt_targets:
  - type: context_resolver
    name: weather_forecast
    few_shot_examples:
      - what is the weather in New York?
    endpoint:
      cluster: weatherhost
      path: /weather
    entities:
      - name: location
        required: true
        description: "The location for which the weather is requested"

  - type: context_resolver
    name: weather_forecast_2
    few_shot_examples:
      - what is the weather in New York?
    endpoint:
      cluster: weatherhost
      path: /weather
    entities:
<<<<<<< HEAD
      - city

ratelimits:
  - provider: open-ai-gpt-4
    selectors:
      - key: x-katanemo-openai-limit-id
    limit:
      tokens: 100
      unit: minute
=======
      - name: city
>>>>>>> b49fc2f2
  "#;

    #[test]
    fn test_deserialize_configuration() {
        let _: super::Configuration = serde_yaml::from_str(CONFIGURATION).unwrap();
    }
}<|MERGE_RESOLUTION|>--- conflicted
+++ resolved
@@ -9,7 +9,7 @@
     pub llm_providers: Vec<LlmProvider>,
     pub system_prompt: Option<String>,
     pub prompt_targets: Vec<PromptTarget>,
-    pub ratelimits: Vec<Ratelimit>,
+    pub ratelimits: Option<Vec<Ratelimit>>,
 }
 
 #[derive(Debug, Clone, Serialize, Deserialize)]
@@ -127,8 +127,7 @@
       cluster: weatherhost
       path: /weather
     entities:
-<<<<<<< HEAD
-      - city
+      - name: city
 
 ratelimits:
   - provider: open-ai-gpt-4
@@ -137,9 +136,6 @@
     limit:
       tokens: 100
       unit: minute
-=======
-      - name: city
->>>>>>> b49fc2f2
   "#;
 
     #[test]
