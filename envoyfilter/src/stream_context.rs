--- conflicted
+++ resolved
@@ -59,11 +59,8 @@
     streaming_response: bool,
     response_tokens: usize,
     chat_completions_request: bool,
-<<<<<<< HEAD
     llm_provider: Option<&'static LlmProvider<'static>>,
-=======
     prompt_guards: Rc<Option<PromptGuards>>,
->>>>>>> 87900bed
 }
 
 impl StreamContext {
@@ -83,11 +80,8 @@
             streaming_response: false,
             response_tokens: 0,
             chat_completions_request: false,
-<<<<<<< HEAD
             llm_provider: None,
-=======
             prompt_guards,
->>>>>>> 87900bed
             overrides,
         }
     }
