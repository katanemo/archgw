use crate::filter_context::{EmbeddingsStore, WasmMetrics};
use crate::hallucination::extract_messages_for_hallucination;
use acap::cos;
use common::common_types::open_ai::{
    to_server_events, ArchState, ChatCompletionStreamResponse, ChatCompletionTool,
    ChatCompletionsRequest, ChatCompletionsResponse, FunctionDefinition, FunctionParameter,
    FunctionParameters, Message, ParameterType, ToolCall, ToolType,
};
use common::common_types::{
    EmbeddingType, HallucinationClassificationRequest, HallucinationClassificationResponse,
    PromptGuardResponse, ZeroShotClassificationRequest, ZeroShotClassificationResponse,
};
use common::configuration::{Overrides, PromptGuards, PromptTarget, Tracing};
use common::consts::{
    ARCH_FC_INTERNAL_HOST, ARCH_FC_MODEL_NAME, ARCH_FC_REQUEST_TIMEOUT_MS,
    ARCH_INTERNAL_CLUSTER_NAME, ARCH_MODEL_PREFIX, ARCH_STATE_HEADER, ARCH_UPSTREAM_HOST_HEADER,
    ASSISTANT_ROLE, DEFAULT_EMBEDDING_MODEL, DEFAULT_HALLUCINATED_THRESHOLD, DEFAULT_INTENT_MODEL,
    DEFAULT_PROMPT_TARGET_THRESHOLD, EMBEDDINGS_INTERNAL_HOST, HALLUCINATION_INTERNAL_HOST,
    HALLUCINATION_TEMPLATE, MESSAGES_KEY, REQUEST_ID_HEADER, SYSTEM_ROLE, TOOL_ROLE,
    TRACE_PARENT_HEADER, USER_ROLE, ZEROSHOT_INTERNAL_HOST,
};
use common::embeddings::{
    CreateEmbeddingRequest, CreateEmbeddingRequestInput, CreateEmbeddingResponse,
};
use common::errors::ServerError;
use common::http::{CallArgs, Client};
use common::stats::Gauge;
use derivative::Derivative;
use http::StatusCode;
use log::{debug, info, trace, warn};
use proxy_wasm::traits::*;
use serde_yaml::Value;
use std::cell::RefCell;
use std::collections::HashMap;
use std::rc::Rc;
use std::str::FromStr;
use std::time::{Duration, SystemTime, UNIX_EPOCH};

#[derive(Debug, Clone)]
pub enum ResponseHandlerType {
    Embeddings,
    ArchFC,
    FunctionCall,
    ZeroShotIntent,
    Hallucination,
    ArchGuard,
    DefaultTarget,
}

#[derive(Clone, Derivative)]
#[derivative(Debug)]
pub struct StreamCallContext {
    pub response_handler_type: ResponseHandlerType,
    pub user_message: Option<String>,
    pub prompt_target_name: Option<String>,
    #[derivative(Debug = "ignore")]
    pub request_body: ChatCompletionsRequest,
    pub similarity_scores: Option<Vec<(String, f64)>>,
    pub upstream_cluster: Option<String>,
    pub upstream_cluster_path: Option<String>,
}

pub struct StreamContext {
    system_prompt: Rc<Option<String>>,
    pub prompt_targets: Rc<HashMap<String, PromptTarget>>,
    pub embeddings_store: Option<Rc<EmbeddingsStore>>,
    overrides: Rc<Option<Overrides>>,
    pub metrics: Rc<WasmMetrics>,
    pub callouts: RefCell<HashMap<u32, StreamCallContext>>,
    pub context_id: u32,
    pub tool_calls: Option<Vec<ToolCall>>,
    pub tool_call_response: Option<String>,
    pub arch_state: Option<Vec<ArchState>>,
    pub request_body_size: usize,
    pub user_prompt: Option<Message>,
    pub streaming_response: bool,
    pub is_chat_completions_request: bool,
    pub chat_completions_request: Option<ChatCompletionsRequest>,
    pub prompt_guards: Rc<PromptGuards>,
    pub request_id: Option<String>,
    pub start_upstream_llm_request_time: u128,
    pub time_to_first_token: Option<u128>,
    pub traceparent: Option<String>,
    pub tracing: Rc<Option<Tracing>>,
}

impl StreamContext {
    #[allow(clippy::too_many_arguments)]
    pub fn new(
        context_id: u32,
        metrics: Rc<WasmMetrics>,
        system_prompt: Rc<Option<String>>,
        prompt_targets: Rc<HashMap<String, PromptTarget>>,
        prompt_guards: Rc<PromptGuards>,
        overrides: Rc<Option<Overrides>>,
        embeddings_store: Option<Rc<EmbeddingsStore>>,
        tracing: Rc<Option<Tracing>>,
    ) -> Self {
        StreamContext {
            context_id,
            metrics,
            system_prompt,
            prompt_targets,
            embeddings_store,
            callouts: RefCell::new(HashMap::new()),
            chat_completions_request: None,
            tool_calls: None,
            tool_call_response: None,
            arch_state: None,
            request_body_size: 0,
            streaming_response: false,
            user_prompt: None,
            is_chat_completions_request: false,
            prompt_guards,
            overrides,
            request_id: None,
            traceparent: None,
            tracing,
            start_upstream_llm_request_time: 0,
            time_to_first_token: None,
        }
    }

    fn embeddings_store(&self) -> &EmbeddingsStore {
        self.embeddings_store.as_ref().unwrap()
    }

    pub fn is_embedding_store_initialized(&self) -> bool {
        if self.embeddings_store.as_ref().is_none() {
            return false;
        }

        if self.embeddings_store.as_ref().unwrap().len() == self.prompt_targets.len() {
            return true;
        }

        false
    }

    pub fn send_server_error(&self, error: ServerError, override_status_code: Option<StatusCode>) {
        self.send_http_response(
            override_status_code
                .unwrap_or(StatusCode::INTERNAL_SERVER_ERROR)
                .as_u16()
                .into(),
            vec![],
            Some(format!("{error}").as_bytes()),
        );
    }

    pub fn get_embeddings(&mut self, callout_context: StreamCallContext) {
        let user_message = callout_context.user_message.unwrap();
        let get_embeddings_input = CreateEmbeddingRequest {
            // Need to clone into input because user_message is used below.
            input: Box::new(CreateEmbeddingRequestInput::String(user_message.clone())),
            model: String::from(DEFAULT_EMBEDDING_MODEL),
            encoding_format: None,
            dimensions: None,
            user: None,
        };

        let embeddings_request_str: String = match serde_json::to_string(&get_embeddings_input) {
            Ok(json_data) => json_data,
            Err(error) => {
                warn!("error serializing get embeddings request: {}", error);
                return self.send_server_error(ServerError::Deserialization(error), None);
            }
        };

        let mut headers = vec![
            (ARCH_UPSTREAM_HOST_HEADER, EMBEDDINGS_INTERNAL_HOST),
            (":method", "POST"),
            (":path", "/embeddings"),
            (":authority", EMBEDDINGS_INTERNAL_HOST),
            ("content-type", "application/json"),
            ("x-envoy-max-retries", "3"),
            ("x-envoy-upstream-rq-timeout-ms", "60000"),
        ];

        if self.request_id.is_some() {
            headers.push((REQUEST_ID_HEADER, self.request_id.as_ref().unwrap()));
        }

        if self.trace_arch_internal() && self.traceparent.is_some() {
            headers.push((TRACE_PARENT_HEADER, self.traceparent.as_ref().unwrap()));
        }

        let call_args = CallArgs::new(
            ARCH_INTERNAL_CLUSTER_NAME,
            "/embeddings",
            headers,
            Some(embeddings_request_str.as_bytes()),
            vec![],
            Duration::from_secs(5),
        );
        let call_context = StreamCallContext {
            response_handler_type: ResponseHandlerType::Embeddings,
            user_message: Some(user_message),
            prompt_target_name: None,
            request_body: callout_context.request_body,
            similarity_scores: None,
            upstream_cluster: None,
            upstream_cluster_path: None,
        };

        debug!(
            "archgw => get embeddings request: {}",
            embeddings_request_str
        );
        if let Err(e) = self.http_call(call_args, call_context) {
            warn!("error dispatching get embeddings request: {}", e);
            self.send_server_error(ServerError::HttpDispatch(e), None);
        }
    }

    pub fn embeddings_handler(&mut self, body: Vec<u8>, mut callout_context: StreamCallContext) {
        let embedding_response: CreateEmbeddingResponse = match serde_json::from_slice(&body) {
            Ok(embedding_response) => embedding_response,
            Err(e) => {
                warn!("error deserializing embedding response: {}", e);
                return self.send_server_error(ServerError::Deserialization(e), None);
            }
        };

        let prompt_embeddings_vector = &embedding_response.data[0].embedding;

        trace!(
            "embedding model: {}, vector length: {:?}",
            embedding_response.model,
            prompt_embeddings_vector.len()
        );

        let prompt_target_names = self
            .prompt_targets
            .iter()
            // exclude default target
            .filter(|(_, prompt_target)| !prompt_target.default.unwrap_or(false))
            .map(|(name, _)| name.clone())
            .collect();

        let similarity_scores: Vec<(String, f64)> = self
            .prompt_targets
            .iter()
            // exclude default prompt target
            .filter(|(_, prompt_target)| !prompt_target.default.unwrap_or(false))
            .map(|(prompt_name, _)| {
                let pte = match self.embeddings_store().get(prompt_name) {
                    Some(embeddings) => embeddings,
                    None => {
                        warn!(
                            "embeddings not found for prompt target name: {}",
                            prompt_name
                        );
                        return (prompt_name.clone(), 0.0);
                    }
                };

                let description_embeddings = match pte.get(&EmbeddingType::Description) {
                    Some(embeddings) => embeddings,
                    None => {
                        warn!(
                            "description embeddings not found for prompt target name: {}",
                            prompt_name
                        );
                        return (prompt_name.clone(), 0.0);
                    }
                };
                let similarity_score_description =
                    cos::cosine_similarity(&prompt_embeddings_vector, &description_embeddings);
                (prompt_name.clone(), similarity_score_description)
            })
            .collect();

        debug!(
            "similarity scores based on description embeddings match: {:?}",
            similarity_scores
        );

        callout_context.similarity_scores = Some(similarity_scores);

        let zero_shot_classification_request = ZeroShotClassificationRequest {
            // Need to clone into input because user_message is used below.
            input: callout_context.user_message.as_ref().unwrap().clone(),
            model: String::from(DEFAULT_INTENT_MODEL),
            labels: prompt_target_names,
        };

        let json_data: String = match serde_json::to_string(&zero_shot_classification_request) {
            Ok(json_data) => json_data,
            Err(error) => {
                debug!(
                    "error serializing zero shot classification request: {}",
                    error
                );
                return self.send_server_error(ServerError::Serialization(error), None);
            }
        };

        let mut headers = vec![
            (ARCH_UPSTREAM_HOST_HEADER, ZEROSHOT_INTERNAL_HOST),
            (":method", "POST"),
            (":path", "/zeroshot"),
            (":authority", ZEROSHOT_INTERNAL_HOST),
            ("content-type", "application/json"),
            ("x-envoy-max-retries", "3"),
            ("x-envoy-upstream-rq-timeout-ms", "60000"),
        ];

        if self.request_id.is_some() {
            headers.push((REQUEST_ID_HEADER, self.request_id.as_ref().unwrap()));
        }

        if self.trace_arch_internal() && self.traceparent.is_some() {
            headers.push((TRACE_PARENT_HEADER, self.traceparent.as_ref().unwrap()));
        }

        let call_args = CallArgs::new(
            ARCH_INTERNAL_CLUSTER_NAME,
            "/zeroshot",
            headers,
            Some(json_data.as_bytes()),
            vec![],
            Duration::from_secs(5),
        );
        callout_context.response_handler_type = ResponseHandlerType::ZeroShotIntent;

        if let Err(e) = self.http_call(call_args, callout_context) {
            warn!("error dispatching zero shot classification request: {}", e);
            self.send_server_error(ServerError::HttpDispatch(e), None);
        }
    }

    fn trace_arch_internal(&self) -> bool {
        match self.tracing.as_ref() {
            Some(tracing) => match tracing.trace_arch_internal.as_ref() {
                Some(trace_arch_internal) => *trace_arch_internal,
                None => false,
            },
            None => false,
        }
    }

    pub fn hallucination_classification_resp_handler(
        &mut self,
        body: Vec<u8>,
        callout_context: StreamCallContext,
    ) {
        let body_str = String::from_utf8(body).expect("could not convert body to string");
        debug!("archgw <= hallucination response: {}", body_str);
        let hallucination_response: HallucinationClassificationResponse =
            match serde_json::from_str(body_str.as_str()) {
                Ok(hallucination_response) => hallucination_response,
                Err(e) => {
                    warn!(
                        "error deserializing hallucination response: {}, body: {}",
                        e,
                        body_str.as_str()
                    );
                    return self.send_server_error(ServerError::Deserialization(e), None);
                }
            };
        let mut keys_with_low_score: Vec<String> = Vec::new();
        for (key, value) in &hallucination_response.params_scores {
            if *value < DEFAULT_HALLUCINATED_THRESHOLD {
                debug!(
                    "hallucination detected: score for {} : {} is less than threshold {}",
                    key, value, DEFAULT_HALLUCINATED_THRESHOLD
                );
                keys_with_low_score.push(key.clone().to_string());
            }
        }

        if !keys_with_low_score.is_empty() {
            let response =
                HALLUCINATION_TEMPLATE.to_string() + &keys_with_low_score.join(", ") + " ?";

            let response_str = if self.streaming_response {
                let chunks = vec![
                    ChatCompletionStreamResponse::new(
                        None,
                        Some(ASSISTANT_ROLE.to_string()),
                        Some(ARCH_FC_MODEL_NAME.to_owned()),
                        None,
                    ),
                    ChatCompletionStreamResponse::new(
                        Some(response),
                        None,
                        Some(ARCH_FC_MODEL_NAME.to_owned()),
                        None,
                    ),
                ];

                to_server_events(chunks)
            } else {
                let chat_completion_response = ChatCompletionsResponse::new(response);
                serde_json::to_string(&chat_completion_response).unwrap()
            };
            debug!("hallucination response: {:?}", response_str);
            // make sure on_http_response_body does not attach tool calls and tool response to the response
            self.tool_calls = None;
            self.send_http_response(
                StatusCode::OK.as_u16().into(),
                vec![],
                Some(response_str.as_bytes()),
            );
        } else {
            // not a hallucination, resume the flow
            self.schedule_api_call_request(callout_context);
        }
    }

    pub fn zero_shot_intent_detection_resp_handler(
        &mut self,
        body: Vec<u8>,
        mut callout_context: StreamCallContext,
    ) {
        let zeroshot_intent_response: ZeroShotClassificationResponse =
            match serde_json::from_slice(&body) {
                Ok(zeroshot_response) => zeroshot_response,
                Err(e) => {
                    warn!(
                        "error deserializing zero shot classification response: {}",
                        e
                    );
                    return self.send_server_error(ServerError::Deserialization(e), None);
                }
            };

        trace!(
            "zeroshot intent response: {}",
            serde_json::to_string(&zeroshot_intent_response).unwrap()
        );

        let desc_emb_similarity_map: HashMap<String, f64> = callout_context
            .similarity_scores
            .clone()
            .unwrap()
            .into_iter()
            .collect();

        let pred_class_desc_emb_similarity = desc_emb_similarity_map
            .get(&zeroshot_intent_response.predicted_class)
            .unwrap();

        let prompt_target_similarity_score = zeroshot_intent_response.predicted_class_score * 0.7
            + pred_class_desc_emb_similarity * 0.3;

        debug!(
            "similarity score: {:.3}, intent score: {:.3}, description embedding score: {:.3}, prompt: {}",
            prompt_target_similarity_score,
            zeroshot_intent_response.predicted_class_score,
            pred_class_desc_emb_similarity,
            callout_context.user_message.as_ref().unwrap()
        );

        let prompt_target_name = zeroshot_intent_response.predicted_class.clone();

        // Check to see who responded to user message. This will help us identify if control should be passed to Arch FC or not.
        // If the last message was from Arch FC, then Arch FC is handling the conversation (possibly for parameter collection).
        let mut arch_assistant = false;
        let messages = &callout_context.request_body.messages;
        if messages.len() >= 2 {
            let latest_assistant_message = &messages[messages.len() - 2];
            if let Some(model) = latest_assistant_message.model.as_ref() {
                if model.contains(ARCH_MODEL_PREFIX) {
                    arch_assistant = true;
                }
            }
        } else {
            debug!("no assistant message found, probably first interaction");
        }

        // get prompt target similarity thresold from overrides
        let prompt_target_intent_matching_threshold = match self.overrides.as_ref() {
            Some(overrides) => match overrides.prompt_target_intent_matching_threshold {
                Some(threshold) => threshold,
                None => DEFAULT_PROMPT_TARGET_THRESHOLD,
            },
            None => DEFAULT_PROMPT_TARGET_THRESHOLD,
        };

        // check to ensure that the prompt target similarity score is above the threshold
        if prompt_target_similarity_score < prompt_target_intent_matching_threshold
            || arch_assistant
        {
            debug!("intent score is low or arch assistant is handling the conversation");
            // if arch fc responded to the user message, then we don't need to check the similarity score
            // it may be that arch fc is handling the conversation for parameter collection
            if arch_assistant {
                info!("arch fc is engaged in parameter collection");
            } else if let Some(default_prompt_target) = self
                .prompt_targets
                .values()
                .find(|pt| pt.default.unwrap_or(false))
            {
                debug!("default prompt target found, forwarding request to default prompt target");
                if default_prompt_target.endpoint.is_none() {
                    info!("default prompt target endpoint not found");

                    let system_prompt = self.get_system_prompt(Some(default_prompt_target.clone()));

                    let messages = vec![
                        Message {
                            content: system_prompt,
                            role: SYSTEM_ROLE.to_string(),
                            model: Some(ARCH_FC_MODEL_NAME.to_string()),
                            tool_calls: None,
                            tool_call_id: None,
                        },
                        Message {
                            content: self.user_prompt.as_ref().unwrap().content.clone(),
                            role: ASSISTANT_ROLE.to_string(),
                            model: Some(ARCH_FC_MODEL_NAME.to_string()),
                            tool_calls: None,
                            tool_call_id: None,
                        },
                    ];

                    let chat_completions_request: ChatCompletionsRequest = ChatCompletionsRequest {
                        model: callout_context.request_body.model,
                        messages,
                        tools: None,
                        stream: callout_context.request_body.stream,
                        stream_options: callout_context.request_body.stream_options,
                        metadata: None,
                    };

                    let llm_request_str = match serde_json::to_string(&chat_completions_request) {
                        Ok(json_string) => json_string,
                        Err(e) => {
                            return self.send_server_error(ServerError::Serialization(e), None);
                        }
                    };

                    self.set_http_request_body(
                        0,
                        self.request_body_size,
                        &llm_request_str.into_bytes(),
                    );

                    self.resume_http_request();
                    return;
                }
                let endpoint = default_prompt_target.endpoint.clone().unwrap();
                let upstream_path: String = endpoint.path.unwrap_or(String::from("/"));

                let upstream_endpoint = endpoint.name;
                let mut params = HashMap::new();
                params.insert(
                    MESSAGES_KEY.to_string(),
                    callout_context.request_body.messages.clone(),
                );
                let arch_messages_json = serde_json::to_string(&params).unwrap();
                let timeout_str = ARCH_FC_REQUEST_TIMEOUT_MS.to_string();

                let mut headers = vec![
                    (":method", "POST"),
                    (ARCH_UPSTREAM_HOST_HEADER, &upstream_endpoint),
                    (":path", &upstream_path),
                    (":authority", &upstream_endpoint),
                    ("content-type", "application/json"),
                    ("x-envoy-max-retries", "3"),
                    ("x-envoy-upstream-rq-timeout-ms", timeout_str.as_str()),
                ];

                if self.request_id.is_some() {
                    headers.push((REQUEST_ID_HEADER, self.request_id.as_ref().unwrap()));
                }

                if self.trace_arch_internal() && self.traceparent.is_some() {
                    headers.push((TRACE_PARENT_HEADER, self.traceparent.as_ref().unwrap()));
                }

                let call_args = CallArgs::new(
                    ARCH_INTERNAL_CLUSTER_NAME,
                    &upstream_path,
                    headers,
                    Some(arch_messages_json.as_bytes()),
                    vec![],
                    Duration::from_secs(5),
                );
                callout_context.response_handler_type = ResponseHandlerType::DefaultTarget;
                callout_context.prompt_target_name = Some(default_prompt_target.name.clone());

                if let Err(e) = self.http_call(call_args, callout_context) {
                    warn!("error dispatching default prompt target request: {}", e);
                    return self.send_server_error(
                        ServerError::HttpDispatch(e),
                        Some(StatusCode::BAD_REQUEST),
                    );
                }
                return;
            } else {
                // if no default prompt target is found and similarity score is low send response to upstream llm
                // removing tool calls and tool response

                let messages = self.construct_llm_messages(&callout_context);

                let chat_completions_request: ChatCompletionsRequest = ChatCompletionsRequest {
                    model: callout_context.request_body.model,
                    messages,
                    tools: None,
                    stream: callout_context.request_body.stream,
                    stream_options: callout_context.request_body.stream_options,
                    metadata: None,
                };

                let llm_request_str = match serde_json::to_string(&chat_completions_request) {
                    Ok(json_string) => json_string,
                    Err(e) => {
                        return self.send_server_error(ServerError::Serialization(e), None);
                    }
                };
                debug!(
                    "archgw (low similarity score) => llm request: {}",
                    llm_request_str
                );

                self.set_http_request_body(
                    0,
                    self.request_body_size,
                    &llm_request_str.into_bytes(),
                );

                self.resume_http_request();
                return;
            }
        }

        let prompt_target = self
            .prompt_targets
            .get(&prompt_target_name)
            .expect("prompt target not found")
            .clone();

        let mut chat_completion_tools: Vec<ChatCompletionTool> = Vec::new();
        for pt in self.prompt_targets.values() {
            if pt.default.unwrap_or_default() {
                continue;
            }
            // only extract entity names
            let properties: HashMap<String, FunctionParameter> = match pt.parameters {
                // Clone is unavoidable here because we don't want to move the values out of the prompt target struct.
                Some(ref entities) => {
                    let mut properties: HashMap<String, FunctionParameter> = HashMap::new();
                    for entity in entities.iter() {
                        let param = FunctionParameter {
                            parameter_type: ParameterType::from(
                                entity.parameter_type.clone().unwrap_or("str".to_string()),
                            ),
                            description: entity.description.clone(),
                            required: entity.required,
                            enum_values: entity.enum_values.clone(),
                            default: entity.default.clone(),
                        };
                        properties.insert(entity.name.clone(), param);
                    }
                    properties
                }
                None => HashMap::new(),
            };
            let tools_parameters = FunctionParameters { properties };

            chat_completion_tools.push({
                ChatCompletionTool {
                    tool_type: ToolType::Function,
                    function: FunctionDefinition {
                        name: pt.name.clone(),
                        description: pt.description.clone(),
                        parameters: tools_parameters,
                    },
                }
            });
        }

        // archfc handler needs state so it can expand tool calls
        let mut metadata = HashMap::new();
        metadata.insert(
            ARCH_STATE_HEADER.to_string(),
            serde_json::to_string(&self.arch_state).unwrap(),
        );

        let chat_completions = ChatCompletionsRequest {
            model: self
                .chat_completions_request
                .as_ref()
                .unwrap()
                .model
                .clone(),
            messages: callout_context.request_body.messages.clone(),
            tools: Some(chat_completion_tools),
            stream: false,
            stream_options: None,
            metadata: Some(metadata),
        };

        let msg_body = match serde_json::to_string(&chat_completions) {
            Ok(msg_body) => msg_body,
            Err(e) => {
                warn!("error serializing arch_fc request body: {}", e);
                return self.send_server_error(ServerError::Serialization(e), None);
            }
        };

        let timeout_str = ARCH_FC_REQUEST_TIMEOUT_MS.to_string();

        let mut headers = vec![
            (":method", "POST"),
            (ARCH_UPSTREAM_HOST_HEADER, ARCH_FC_INTERNAL_HOST),
            (":path", "/v1/chat/completions"),
            (":authority", ARCH_FC_INTERNAL_HOST),
            ("content-type", "application/json"),
            ("x-envoy-max-retries", "3"),
            ("x-envoy-upstream-rq-timeout-ms", timeout_str.as_str()),
        ];

        if self.request_id.is_some() {
            headers.push((REQUEST_ID_HEADER, self.request_id.as_ref().unwrap()));
        }

        if self.trace_arch_internal() && self.traceparent.is_some() {
            headers.push((TRACE_PARENT_HEADER, self.traceparent.as_ref().unwrap()));
        }

        let call_args = CallArgs::new(
            ARCH_INTERNAL_CLUSTER_NAME,
            "/v1/chat/completions",
            headers,
            Some(msg_body.as_bytes()),
            vec![],
            Duration::from_secs(5),
        );
        callout_context.response_handler_type = ResponseHandlerType::ArchFC;
        callout_context.prompt_target_name = Some(prompt_target.name);

        debug!("archgw => archfc request: {}", msg_body);
        if let Err(e) = self.http_call(call_args, callout_context) {
            debug!("error dispatching arch_fc request: {}", e);
            self.send_server_error(ServerError::HttpDispatch(e), Some(StatusCode::BAD_REQUEST));
        }
    }

    pub fn arch_fc_response_handler(
        &mut self,
        body: Vec<u8>,
        mut callout_context: StreamCallContext,
    ) {
        let body_str = String::from_utf8(body).unwrap();
        debug!("archgw <= archfc response: {}", body_str);

        let arch_fc_response: ChatCompletionsResponse = match serde_json::from_str(&body_str) {
            Ok(arch_fc_response) => arch_fc_response,
            Err(e) => {
                warn!("error deserializing archfc response: {}", e);
                return self.send_server_error(ServerError::Deserialization(e), None);
            }
        };

        arch_fc_response.choices[0]
            .message
            .tool_calls
            .clone_into(&mut self.tool_calls);

        if self.tool_calls.as_ref().unwrap().len() > 1 {
            warn!(
                "multiple tool calls not supported yet, tool_calls count found: {}",
                self.tool_calls.as_ref().unwrap().len()
            );
        }

        if self.tool_calls.is_none() || self.tool_calls.as_ref().unwrap().is_empty() {
            // This means that Arch FC did not have enough information to resolve the function call
            // Arch FC probably responded with a message asking for more information.
            // Let's send the response back to the user to initialize lightweight dialog for parameter collection

            //TODO: add resolver name to the response so the client can send the response back to the correct resolver

            let direct_response_str = if self.streaming_response {
                let chunks = vec![
                    ChatCompletionStreamResponse::new(
                        None,
                        Some(ASSISTANT_ROLE.to_string()),
                        Some(ARCH_FC_MODEL_NAME.to_owned()),
                        None,
                    ),
                    ChatCompletionStreamResponse::new(
                        Some(
                            arch_fc_response.choices[0]
                                .message
                                .content
                                .as_ref()
                                .unwrap()
                                .clone(),
                        ),
                        None,
                        Some(ARCH_FC_MODEL_NAME.to_owned()),
                        None,
                    ),
                ];

                to_server_events(chunks)
            } else {
                body_str
            };

            self.tool_calls = None;
            return self.send_http_response(
                StatusCode::OK.as_u16().into(),
                vec![],
                Some(direct_response_str.as_bytes()),
            );
        }

        // TODO CO:  pass nli check
        let tools_call_name = self.tool_calls.as_ref().unwrap()[0].function.name.clone();
        let prompt_target = self
            .prompt_targets
            .get(&tools_call_name)
            .expect("prompt target not found for tool call")
            .clone();

        debug!(
            "prompt_target_name: {}, tool_name(s): {:?}",
            prompt_target.name,
            self.tool_calls
                .as_ref()
                .unwrap()
                .iter()
                .map(|tc| tc.function.name.clone())
                .collect::<Vec<String>>(),
        );

        // If hallucination, pass chat template to check parameters
        //HACK: for now we only support one tool call, we will support multiple tool calls in the future

        let mut tool_params = self.tool_calls.as_ref().unwrap()[0]
            .function
            .arguments
            .clone();
        let tool_params_json_str = serde_json::to_string(&tool_params).unwrap();
        debug!(
            "tool_params (without messages history): {}",
            tool_params_json_str
        );
        tool_params.insert(
            String::from(MESSAGES_KEY),
            serde_yaml::to_value(&callout_context.request_body.messages).unwrap(),
        );
        let tool_params_json_str = serde_json::to_string(&tool_params).unwrap();

        use serde_json::Value;
        let v: Value = serde_json::from_str(&tool_params_json_str).unwrap();
        let tool_params_dict: HashMap<String, String> = match v.as_object() {
            Some(obj) => obj
                .iter()
                .map(|(key, value)| {
                    // Convert each value to a string, regardless of its type
                    (key.clone(), value.to_string())
                })
                .collect(),
            None => HashMap::new(), // Return an empty HashMap if v is not an object
        };

        let all_user_messages =
            extract_messages_for_hallucination(&callout_context.request_body.messages);
        let user_messages_str = all_user_messages.join(", ");
        debug!("user messages: {}", user_messages_str);

        let hallucination_classification_request = HallucinationClassificationRequest {
            prompt: user_messages_str,
            model: String::from(DEFAULT_INTENT_MODEL),
            parameters: tool_params_dict,
        };

        let hallucination_request_str: String =
            match serde_json::to_string(&hallucination_classification_request) {
                Ok(json_data) => json_data,
                Err(error) => {
                    debug!(
                        "error serializing hallucination classification request: {}",
                        error
                    );
                    return self.send_server_error(ServerError::Serialization(error), None);
                }
            };

        let mut headers = vec![
            (ARCH_UPSTREAM_HOST_HEADER, HALLUCINATION_INTERNAL_HOST),
            (":method", "POST"),
            (":path", "/hallucination"),
            (":authority", HALLUCINATION_INTERNAL_HOST),
            ("content-type", "application/json"),
            ("x-envoy-max-retries", "3"),
            ("x-envoy-upstream-rq-timeout-ms", "60000"),
        ];

        if self.request_id.is_some() {
            headers.push((REQUEST_ID_HEADER, self.request_id.as_ref().unwrap()));
        }

        if self.trace_arch_internal() && self.traceparent.is_some() {
            headers.push((TRACE_PARENT_HEADER, self.traceparent.as_ref().unwrap()));
        }

        let call_args = CallArgs::new(
            ARCH_INTERNAL_CLUSTER_NAME,
            "/hallucination",
            headers,
            Some(hallucination_request_str.as_bytes()),
            vec![],
            Duration::from_secs(5),
        );
        callout_context.response_handler_type = ResponseHandlerType::Hallucination;

        debug!(
            "archgw => hallucination request: {}",
            hallucination_request_str
        );
        if let Err(e) = self.http_call(call_args, callout_context) {
            self.send_server_error(ServerError::HttpDispatch(e), None);
        }
    }

    fn schedule_api_call_request(&mut self, mut callout_context: StreamCallContext) {
        let tools_call_name = self.tool_calls.as_ref().unwrap()[0].function.name.clone();

        let prompt_target = self.prompt_targets.get(&tools_call_name).unwrap().clone();

        let mut tool_params = self.tool_calls.as_ref().unwrap()[0]
            .function
            .arguments
            .clone();
        tool_params.insert(
            String::from(MESSAGES_KEY),
            serde_yaml::to_value(&callout_context.request_body.messages).unwrap(),
        );

        let tool_params_json_str = serde_json::to_string(&tool_params).unwrap();

        let endpoint = prompt_target.endpoint.unwrap();
        let path: String = endpoint.path.unwrap_or(String::from("/"));

<<<<<<< HEAD
        // only add params that are of string and number type
=======
        // only add params that are of string, number and bool type
>>>>>>> af0e7d17
        let url_params = tool_params
            .iter()
            .filter(|(_, value)| value.is_number() || value.is_string() || value.is_bool())
            .map(|(key, value)| match value {
                Value::Number(n) => (key.clone(), n.to_string()),
                Value::String(s) => (key.clone(), s.clone()),
                Value::Bool(b) => (key.clone(), b.to_string()),
                Value::Null => todo!(),
                Value::Sequence(_) => todo!(),
                Value::Mapping(_) => todo!(),
                Value::Tagged(_) => todo!(),
            })
            .collect::<HashMap<String, String>>();

        let path = match common::path::replace_params_in_path(&path, &url_params) {
            Ok(path) => path,
            Err(e) => {
                return self.send_server_error(
                    ServerError::BadRequest {
                        why: format!("error replacing params in path: {}", e),
                    },
                    Some(StatusCode::BAD_REQUEST),
                );
            }
        };

<<<<<<< HEAD
        let http_method = prompt_target.method.unwrap_or_default().to_string();
=======
        let http_method = endpoint.method.unwrap_or_default().to_string();
>>>>>>> af0e7d17
        let mut headers = vec![
            (ARCH_UPSTREAM_HOST_HEADER, endpoint.name.as_str()),
            (":method", &http_method),
            (":path", &path),
            (":authority", endpoint.name.as_str()),
            ("content-type", "application/json"),
            ("x-envoy-max-retries", "3"),
        ];

        if self.request_id.is_some() {
            headers.push((REQUEST_ID_HEADER, self.request_id.as_ref().unwrap()));
        }

        if self.traceparent.is_some() {
            headers.push((TRACE_PARENT_HEADER, self.traceparent.as_ref().unwrap()));
        }

        let call_args = CallArgs::new(
            ARCH_INTERNAL_CLUSTER_NAME,
            &path,
            headers,
            Some(tool_params_json_str.as_bytes()),
            vec![],
            Duration::from_secs(5),
        );

        debug!(
            "archgw => api call, endpoint: {}{}, body: {}",
            endpoint.name.as_str(),
            path,
            tool_params_json_str
        );

        callout_context.upstream_cluster = Some(endpoint.name.to_owned());
        callout_context.upstream_cluster_path = Some(path.to_owned());
        callout_context.response_handler_type = ResponseHandlerType::FunctionCall;

        if let Err(e) = self.http_call(call_args, callout_context) {
            self.send_server_error(ServerError::HttpDispatch(e), Some(StatusCode::BAD_REQUEST));
        }
    }

    pub fn api_call_response_handler(&mut self, body: Vec<u8>, callout_context: StreamCallContext) {
        let http_status = self
            .get_http_call_response_header(":status")
            .expect("http status code not found");
        if http_status != StatusCode::OK.as_str() {
            warn!(
                "api server responded with non 2xx status code: {}",
                http_status
            );
            return self.send_server_error(
                ServerError::Upstream {
                    host: callout_context.upstream_cluster.unwrap(),
                    path: callout_context.upstream_cluster_path.unwrap(),
                    status: http_status.clone(),
                    body: String::from_utf8(body).unwrap(),
                },
                Some(StatusCode::from_str(http_status.as_str()).unwrap()),
            );
        }
        self.tool_call_response = Some(String::from_utf8(body).unwrap());
        debug!(
            "archgw <= api call response: {}",
            self.tool_call_response.as_ref().unwrap()
        );

        let mut messages = self.construct_llm_messages(&callout_context);

        let user_message = match messages.pop() {
            Some(user_message) => user_message,
            None => {
                return self.send_server_error(
                    ServerError::NoMessagesFound {
                        why: "no user messages found".to_string(),
                    },
                    None,
                );
            }
        };

        let final_prompt = format!(
            "{}\ncontext: {}",
            user_message.content.unwrap(),
            self.tool_call_response.as_ref().unwrap()
        );

        // add original user prompt
        messages.push({
            Message {
                role: USER_ROLE.to_string(),
                content: Some(final_prompt),
                model: None,
                tool_calls: None,
                tool_call_id: None,
            }
        });

        let chat_completions_request: ChatCompletionsRequest = ChatCompletionsRequest {
            model: callout_context.request_body.model,
            messages,
            tools: None,
            stream: callout_context.request_body.stream,
            stream_options: callout_context.request_body.stream_options,
            metadata: None,
        };

        let llm_request_str = match serde_json::to_string(&chat_completions_request) {
            Ok(json_string) => json_string,
            Err(e) => {
                return self.send_server_error(ServerError::Serialization(e), None);
            }
        };
        debug!("archgw => llm request: {}", llm_request_str);

        self.start_upstream_llm_request_time = SystemTime::now()
            .duration_since(UNIX_EPOCH)
            .unwrap()
            .as_nanos();

        self.set_http_request_body(0, self.request_body_size, &llm_request_str.into_bytes());
        self.resume_http_request();
    }

    fn get_system_prompt(&self, prompt_target: Option<PromptTarget>) -> Option<String> {
        match prompt_target {
            None => self.system_prompt.as_ref().clone(),
            Some(prompt_target) => prompt_target.system_prompt,
        }
    }

    fn filter_out_arch_messages(&self, messages: &Vec<Message>) -> Vec<Message> {
        messages
            .into_iter()
            .filter(|m| {
                if m.role == TOOL_ROLE
                    || m.content.is_none()
                    || (m.tool_calls.is_some() && !m.tool_calls.as_ref().unwrap().is_empty())
                {
                    true
                } else {
                    false
                }
            })
            .cloned()
            .collect()
    }

    fn construct_llm_messages(&mut self, callout_context: &StreamCallContext) -> Vec<Message> {
        let mut messages: Vec<Message> = Vec::new();

        // add system prompt
        let system_prompt = match callout_context.prompt_target_name.as_ref() {
            None => self.system_prompt.as_ref().clone(),
            Some(prompt_target_name) => {
                self.get_system_prompt(self.prompt_targets.get(prompt_target_name).cloned())
            }
        };

        info!("messages 1: {:?}", callout_context.request_body.messages);

        if system_prompt.is_some() {
            let system_prompt_message = Message {
                role: SYSTEM_ROLE.to_string(),
                content: system_prompt,
                model: None,
                tool_calls: None,
                tool_call_id: None,
            };
            messages.push(system_prompt_message);
        }

        info!("messages 2: {:?}", messages);

        messages.append(
            &mut self.filter_out_arch_messages(callout_context.request_body.messages.as_ref()),
        );
        info!("messages 3: {:?}", messages);
        messages
    }

    pub fn arch_guard_handler(&mut self, body: Vec<u8>, callout_context: StreamCallContext) {
        let prompt_guard_resp: PromptGuardResponse = serde_json::from_slice(&body).unwrap();
        debug!(
            "archgw <= archguard response: {:?}",
            serde_json::to_string(&prompt_guard_resp)
        );

        if prompt_guard_resp.jailbreak_verdict.unwrap_or_default() {
            //TODO: handle other scenarios like forward to error target
            let msg = self
                .prompt_guards
                .jailbreak_on_exception_message()
                .unwrap_or("refrain from discussing jailbreaking.");
            info!("jailbreak detected: {}", msg);

            let response_str = if self.streaming_response {
                let chunks = vec![
                    ChatCompletionStreamResponse::new(
                        None,
                        Some(ASSISTANT_ROLE.to_string()),
                        Some(ARCH_FC_MODEL_NAME.to_owned()),
                        None,
                    ),
                    ChatCompletionStreamResponse::new(
                        Some(msg.to_string()),
                        None,
                        Some(ARCH_FC_MODEL_NAME.to_owned()),
                        None,
                    ),
                ];

                to_server_events(chunks)
            } else {
                let chat_completion_response = ChatCompletionsResponse::new(msg.to_string());
                serde_json::to_string(&chat_completion_response).unwrap()
            };

            self.send_http_response(
                StatusCode::OK.as_u16().into(),
                vec![],
                Some(response_str.as_bytes()),
            );

            return self.send_server_error(
                ServerError::Jailbreak(String::from(msg)),
                Some(StatusCode::BAD_REQUEST),
            );
        }

        self.get_embeddings(callout_context);
    }

    pub fn default_target_handler(&self, body: Vec<u8>, mut callout_context: StreamCallContext) {
        let prompt_target = self
            .prompt_targets
            .get(callout_context.prompt_target_name.as_ref().unwrap())
            .unwrap()
            .clone();

        // check if the default target should be dispatched to the LLM provider
        if !prompt_target
            .auto_llm_dispatch_on_response
            .unwrap_or_default()
        {
            let default_target_response_str = if self.streaming_response {
                let chat_completion_response =
                    match serde_json::from_slice::<ChatCompletionsResponse>(&body) {
                        Ok(chat_completion_response) => chat_completion_response,
                        Err(e) => {
                            warn!(
                                "error deserializing default target response: {}, body str: {}",
                                e,
                                String::from_utf8(body).unwrap()
                            );
                            return self.send_server_error(ServerError::Deserialization(e), None);
                        }
                    };

                let chunks = vec![
                    ChatCompletionStreamResponse::new(
                        None,
                        Some(ASSISTANT_ROLE.to_string()),
                        Some(chat_completion_response.model.clone()),
                        None,
                    ),
                    ChatCompletionStreamResponse::new(
                        chat_completion_response.choices[0].message.content.clone(),
                        None,
                        Some(chat_completion_response.model.clone()),
                        None,
                    ),
                ];

                to_server_events(chunks)
            } else {
                String::from_utf8(body).unwrap()
            };

            self.send_http_response(
                StatusCode::OK.as_u16().into(),
                vec![],
                Some(default_target_response_str.as_bytes()),
            );
            return;
        }

        let chat_completions_resp: ChatCompletionsResponse = match serde_json::from_slice(&body) {
            Ok(chat_completions_resp) => chat_completions_resp,
            Err(e) => {
                warn!(
                    "error deserializing default target response: {}, body str: {}",
                    e,
                    String::from_utf8(body).unwrap()
                );
                return self.send_server_error(ServerError::Deserialization(e), None);
            }
        };

        let mut messages = Vec::new();
        // add system prompt
        match prompt_target.system_prompt.as_ref() {
            None => {}
            Some(system_prompt) => {
                let system_prompt_message = Message {
                    role: SYSTEM_ROLE.to_string(),
                    content: Some(system_prompt.clone()),
                    model: None,
                    tool_calls: None,
                    tool_call_id: None,
                };
                messages.push(system_prompt_message);
            }
        }

        messages.append(&mut callout_context.request_body.messages);

        let api_resp = chat_completions_resp.choices[0]
            .message
            .content
            .as_ref()
            .unwrap();

        let user_message = messages.pop().unwrap();
        let message = format!("{}\ncontext: {}", user_message.content.unwrap(), api_resp);
        messages.push(Message {
            role: USER_ROLE.to_string(),
            content: Some(message),
            model: None,
            tool_calls: None,
            tool_call_id: None,
        });

        let chat_completion_request = ChatCompletionsRequest {
            model: self
                .chat_completions_request
                .as_ref()
                .unwrap()
                .model
                .clone(),
            messages,
            tools: None,
            stream: callout_context.request_body.stream,
            stream_options: callout_context.request_body.stream_options,
            metadata: None,
        };

        let json_resp = serde_json::to_string(&chat_completion_request).unwrap();
        debug!("archgw => (default target) llm request: {}", json_resp);
        self.set_http_request_body(0, self.request_body_size, json_resp.as_bytes());
        self.resume_http_request();
    }

    pub fn generate_toll_call_message(&mut self) -> Message {
        Message {
            role: ASSISTANT_ROLE.to_string(),
            content: None,
            model: Some(ARCH_FC_MODEL_NAME.to_string()),
            tool_calls: self.tool_calls.clone(),
            tool_call_id: None,
        }
    }

    pub fn generate_api_response_message(&mut self) -> Message {
        Message {
            role: TOOL_ROLE.to_string(),
            content: self.tool_call_response.clone(),
            model: None,
            tool_calls: None,
            tool_call_id: Some(self.tool_calls.as_ref().unwrap()[0].id.clone()),
        }
    }
}

impl Client for StreamContext {
    type CallContext = StreamCallContext;

    fn callouts(&self) -> &RefCell<HashMap<u32, Self::CallContext>> {
        &self.callouts
    }

    fn active_http_calls(&self) -> &Gauge {
        &self.metrics.active_http_calls
    }
}<|MERGE_RESOLUTION|>--- conflicted
+++ resolved
@@ -940,11 +940,7 @@
         let endpoint = prompt_target.endpoint.unwrap();
         let path: String = endpoint.path.unwrap_or(String::from("/"));
 
-<<<<<<< HEAD
-        // only add params that are of string and number type
-=======
         // only add params that are of string, number and bool type
->>>>>>> af0e7d17
         let url_params = tool_params
             .iter()
             .filter(|(_, value)| value.is_number() || value.is_string() || value.is_bool())
@@ -971,11 +967,7 @@
             }
         };
 
-<<<<<<< HEAD
-        let http_method = prompt_target.method.unwrap_or_default().to_string();
-=======
         let http_method = endpoint.method.unwrap_or_default().to_string();
->>>>>>> af0e7d17
         let mut headers = vec![
             (ARCH_UPSTREAM_HOST_HEADER, endpoint.name.as_str()),
             (":method", &http_method),
