--- conflicted
+++ resolved
@@ -26,18 +26,14 @@
 
 #[derive(Debug, Clone, Serialize, Deserialize)]
 pub struct EmbeddingRequest {
-  pub create_embedding_request: CreateEmbeddingRequest,
-  pub prompt_target: configuration::PromptTarget,
+    pub create_embedding_request: CreateEmbeddingRequest,
+    pub prompt_target: configuration::PromptTarget,
 }
 
 #[derive(Debug, Clone, Serialize, Deserialize)]
 pub enum MessageType {
-<<<<<<< HEAD
-  EmbeddingRequest(EmbeddingRequest),
-  CreateVectorStorePoints(CreateVectorStorePoints),
-=======
-    EmbeddingRequest(CreateEmbeddingRequest),
->>>>>>> 8fbc2063
+    EmbeddingRequest(EmbeddingRequest),
+    CreateVectorStorePoints(CreateVectorStorePoints),
 }
 
 #[derive(Debug, Clone, Serialize, Deserialize)]
@@ -45,15 +41,14 @@
     pub message: MessageType,
 }
 
-
 #[derive(Debug, Clone, Serialize, Deserialize)]
 pub struct VectorPoint {
-  pub id : String,
-  pub payload: HashMap<String, String>,
-  pub vector: Vec<f32>,
+    pub id: String,
+    pub payload: HashMap<String, String>,
+    pub vector: Vec<f32>,
 }
 
 #[derive(Debug, Clone, Serialize, Deserialize)]
 pub struct CreateVectorStorePoints {
-  pub points : Vec<VectorPoint>,
+    pub points: Vec<VectorPoint>,
 }