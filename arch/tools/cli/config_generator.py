--- conflicted
+++ resolved
@@ -153,16 +153,6 @@
 
     for listener in listeners:
         if (
-<<<<<<< HEAD
-            provider == "azure_openai"
-            or provider == "ollama"
-            or provider == "qwen"
-            or provider == "amazon_bedrock"
-        ) and llm_provider.get("base_url") is None:
-            raise Exception(
-                f"Provider '{provider}' requires 'base_url' to be set for model {model_name}"
-            )
-=======
             listener.get("model_providers") is None
             or listener.get("model_providers") == []
         ):
@@ -177,7 +167,6 @@
                 raise Exception(
                     f"Duplicate model_provider name {model_provider.get('name')}, please provide unique name for each model_provider"
                 )
->>>>>>> ba826b19
 
             model_name = model_provider.get("model")
             print("Processing model_provider: ", model_provider)
@@ -200,7 +189,10 @@
 
             # Validate azure_openai and ollama provider requires base_url
             if (
-                provider == "azure_openai" or provider == "ollama" or provider == "qwen"
+                provider == "azure_openai"
+                or provider == "ollama"
+                or provider == "qwen"
+                or provider == "amazon_bedrock"
             ) and model_provider.get("base_url") is None:
                 raise Exception(
                     f"Provider '{provider}' requires 'base_url' to be set for model {model_name}"
