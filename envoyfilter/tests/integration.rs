--- conflicted
+++ resolved
@@ -25,18 +25,7 @@
     wasm_file.to_str().unwrap().to_string()
 }
 
-<<<<<<< HEAD
 fn request_headers_expectations(module: &mut Tester, http_context: i32) {
-=======
-fn normal_flow(module: &mut Tester, filter_context: i32, http_context: i32) {
-    module
-        .call_proxy_on_context_create(http_context, filter_context)
-        .expect_log(Some(LogLevel::Debug), None)
-        .execute_and_expect(ReturnType::None)
-        .unwrap();
-
-    // Request Headers
->>>>>>> 87900bed
     module
         .call_proxy_on_request_headers(http_context, 0, false)
         .expect_get_header_map_value(
@@ -85,6 +74,7 @@
 fn normal_flow(module: &mut Tester, filter_context: i32, http_context: i32) {
     module
         .call_proxy_on_context_create(http_context, filter_context)
+        .expect_log(Some(LogLevel::Debug), None)
         .execute_and_expect(ReturnType::None)
         .unwrap();
 
@@ -118,11 +108,8 @@
         .expect_http_call(Some("model_server"), None, None, None, None)
         .returning(Some(1))
         .expect_log(Some(LogLevel::Debug), None)
-<<<<<<< HEAD
         .expect_metric_increment("active_http_calls", 1)
-=======
         .expect_log(Some(LogLevel::Info), None)
->>>>>>> 87900bed
         .execute_and_expect(ReturnType::Action(Action::Pause))
         .unwrap();
 
