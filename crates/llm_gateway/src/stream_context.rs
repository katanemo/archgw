--- conflicted
+++ resolved
@@ -41,16 +41,12 @@
     start_time: SystemTime,
     ttft_duration: Option<Duration>,
     ttft_time: Option<SystemTime>,
-<<<<<<< HEAD
     trace_id: String,
     span_id: String,
+    parent_span_id: Option<String>,
     traceparent: String,
-    parent_span_id: Option<String>,
     traceparent_present_in_request: bool,
-=======
-    pub traceparent: Option<String>,
     request_body_sent_time: Option<SystemTime>,
->>>>>>> 9cee04ed
     user_message: Option<Message>,
     traces_queue: Arc<Mutex<VecDeque<TraceData>>>,
 }
@@ -82,12 +78,9 @@
             span_id,
             ttft_time: None,
             user_message: None,
-<<<<<<< HEAD
             traces_queue,
             traceparent_present_in_request: false,
-=======
             request_body_sent_time: None,
->>>>>>> 9cee04ed
         }
     }
     fn llm_provider(&self) -> &LlmProvider {
@@ -418,7 +411,6 @@
                 } else {
                     None
                 }
-<<<<<<< HEAD
             };
 
             let mut trace_data = common::tracing::TraceData::new();
@@ -427,7 +419,8 @@
                 self.trace_id.to_string(),
                 self.span_id.to_string(),
                 parent_span_id,
-                self.start_time
+                self.request_body_sent_time
+                    .unwrap()
                     .duration_since(UNIX_EPOCH)
                     .unwrap()
                     .as_nanos(),
@@ -436,26 +429,6 @@
             if let Some(user_message) = self.user_message.as_ref() {
                 if let Some(prompt) = user_message.content.as_ref() {
                     llm_span.add_attribute("user_prompt".to_string(), prompt.to_string());
-=======
-                let parent_trace_id = traceparent_tokens[1];
-                let parent_span_id = traceparent_tokens[2];
-                let mut trace_data = common::tracing::TraceData::new();
-                let mut llm_span = Span::new(
-                    "upstream_llm_time".to_string(),
-                    parent_trace_id.to_string(),
-                    Some(parent_span_id.to_string()),
-                    self.request_body_sent_time
-                        .unwrap()
-                        .duration_since(UNIX_EPOCH)
-                        .unwrap()
-                        .as_nanos(),
-                    since_the_epoch_ns,
-                );
-                if let Some(user_message) = self.user_message.as_ref() {
-                    if let Some(prompt) = user_message.content.as_ref() {
-                        llm_span.add_attribute("user_prompt".to_string(), prompt.to_string());
-                    }
->>>>>>> 9cee04ed
                 }
             }
             llm_span.add_attribute("model".to_string(), self.llm_provider().name.to_string());
