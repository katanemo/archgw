--- conflicted
+++ resolved
@@ -17,11 +17,7 @@
 project = "Plano Docs"
 copyright = "2025, Katanemo Labs, Inc"
 author = "Katanemo Labs, Inc"
-<<<<<<< HEAD
 release = " v0.4.0"
-=======
-release = " v0.4"
->>>>>>> e224cba3
 
 # -- General configuration ---------------------------------------------------
 # https://www.sphinx-doc.org/en/master/usage/configuration.html#general-configuration
