--- conflicted
+++ resolved
@@ -17,20 +17,12 @@
 
 llm_providers:
   - name: open-ai-gpt-4
-<<<<<<< HEAD
-    access_key: adwas
-=======
     access_key: OPENAI_API_KEY
->>>>>>> 0e5ea3d6
     provider: openai
     model: gpt-4
     default: true
   - name: mistral-large-latest
-<<<<<<< HEAD
-    access_key: adwas
-=======
     access_key: MISTRAL_API_KEY
->>>>>>> 0e5ea3d6
     provider: mistral
     model: mistral-large-latest
 
