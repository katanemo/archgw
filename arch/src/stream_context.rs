use crate::consts::{
    ARCH_FC_REQUEST_TIMEOUT_MS, ARCH_MESSAGES_KEY, ARCH_PROVIDER_HINT_HEADER, ARCH_ROUTING_HEADER,
    ARC_FC_CLUSTER, DEFAULT_EMBEDDING_MODEL, DEFAULT_INTENT_MODEL, DEFAULT_PROMPT_TARGET_THRESHOLD,
    GPT_35_TURBO, MODEL_SERVER_NAME, RATELIMIT_SELECTOR_HEADER_KEY, SYSTEM_ROLE, USER_ROLE,
};
use crate::filter_context::{EmbeddingsStore, WasmMetrics};
use crate::llm_providers::LlmProviders;
use crate::ratelimit::Header;
use crate::stats::IncrementingMetric;
use crate::{ratelimit, routing, tokenizer};
use acap::cos;
use http::StatusCode;
use log::{debug, info, warn};
use proxy_wasm::traits::*;
use proxy_wasm::types::*;
use public_types::common_types::open_ai::{
    ChatCompletionChunkResponse, ChatCompletionTool, ChatCompletionsRequest,
    ChatCompletionsResponse, FunctionDefinition, FunctionParameter, FunctionParameters, Message,
    ParameterType, StreamOptions, ToolType,
};
use public_types::common_types::{
    EmbeddingType, PromptGuardRequest, PromptGuardResponse, PromptGuardTask,
    ZeroShotClassificationRequest, ZeroShotClassificationResponse,
};
use public_types::configuration::LlmProvider;
use public_types::configuration::{Overrides, PromptGuards, PromptTarget};
use public_types::embeddings::{
    CreateEmbeddingRequest, CreateEmbeddingRequestInput, CreateEmbeddingResponse,
};
use std::collections::HashMap;
use std::num::NonZero;
use std::rc::Rc;
use std::time::Duration;

enum ResponseHandlerType {
    GetEmbeddings,
    FunctionResolver,
    FunctionCall,
    ZeroShotIntent,
    ArchGuard,
    DefaultTarget,
}

pub struct CallContext {
    response_handler_type: ResponseHandlerType,
    user_message: Option<String>,
    prompt_target_name: Option<String>,
    request_body: ChatCompletionsRequest,
    similarity_scores: Option<Vec<(String, f64)>>,
    upstream_cluster: Option<String>,
    upstream_cluster_path: Option<String>,
}

pub struct StreamContext {
    context_id: u32,
    metrics: Rc<WasmMetrics>,
    prompt_targets: Rc<HashMap<String, PromptTarget>>,
    embeddings_store: Rc<EmbeddingsStore>,
    overrides: Rc<Option<Overrides>>,
    callouts: HashMap<u32, CallContext>,
    ratelimit_selector: Option<Header>,
    streaming_response: bool,
    response_tokens: usize,
    chat_completions_request: bool,
    prompt_guards: Rc<PromptGuards>,
    llm_providers: Rc<LlmProviders>,
    llm_provider: Option<Rc<LlmProvider>>,
}

impl StreamContext {
    pub fn new(
        context_id: u32,
        metrics: Rc<WasmMetrics>,
        prompt_targets: Rc<HashMap<String, PromptTarget>>,
        prompt_guards: Rc<PromptGuards>,
        overrides: Rc<Option<Overrides>>,
        llm_providers: Rc<LlmProviders>,
        embeddings_store: Rc<EmbeddingsStore>,
    ) -> Self {
        StreamContext {
            context_id,
            metrics,
            prompt_targets,
            embeddings_store,
            callouts: HashMap::new(),
            ratelimit_selector: None,
            streaming_response: false,
            response_tokens: 0,
            chat_completions_request: false,
            llm_providers,
            llm_provider: None,
            prompt_guards,
            overrides,
        }
    }
    fn llm_provider(&self) -> &LlmProvider {
        self.llm_provider
            .as_ref()
            .expect("the provider should be set when asked for it")
    }

    fn select_llm_provider(&mut self) {
        let provider_hint = self
            .get_http_request_header(ARCH_PROVIDER_HINT_HEADER)
            .map(|provider_name| provider_name.into());

        self.llm_provider = Some(routing::get_llm_provider(
            &self.llm_providers,
            provider_hint,
        ));
    }

    fn add_routing_header(&mut self) {
        self.add_http_request_header(ARCH_ROUTING_HEADER, &self.llm_provider().name);
    }

    fn modify_auth_headers(&mut self) -> Result<(), String> {
        let llm_provider_api_key_value = self.llm_provider().access_key.as_ref().ok_or(format!(
            "No access key configured for selected LLM Provider \"{}\"",
            self.llm_provider()
        ))?;

        let authorization_header_value = format!("Bearer {}", llm_provider_api_key_value);

        self.set_http_request_header("Authorization", Some(&authorization_header_value));

        Ok(())
    }

    fn delete_content_length_header(&mut self) {
        // Remove the Content-Length header because further body manipulations in the gateway logic will invalidate it.
        // Server's generally throw away requests whose body length do not match the Content-Length header.
        // However, a missing Content-Length header is not grounds for bad requests given that intermediary hops could
        // manipulate the body in benign ways e.g., compression.
        self.set_http_request_header("content-length", None);
    }

    fn save_ratelimit_header(&mut self) {
        self.ratelimit_selector = self
            .get_http_request_header(RATELIMIT_SELECTOR_HEADER_KEY)
            .and_then(|key| {
                self.get_http_request_header(&key)
                    .map(|value| Header { key, value })
            });
    }

    fn send_server_error(&self, error: String, override_status_code: Option<StatusCode>) {
        debug!("server error occurred: {}", error);
        self.send_http_response(
            override_status_code
                .unwrap_or(StatusCode::INTERNAL_SERVER_ERROR)
                .as_u16()
                .into(),
            vec![],
            Some(error.as_bytes()),
        );
    }

    fn embeddings_handler(&mut self, body: Vec<u8>, mut callout_context: CallContext) {
        let embedding_response: CreateEmbeddingResponse = match serde_json::from_slice(&body) {
            Ok(embedding_response) => embedding_response,
            Err(e) => {
                return self.send_server_error(
                    format!("Error deserializing embedding response: {:?}", e),
                    None,
                );
            }
        };

        let prompt_embeddings_vector = &embedding_response.data[0].embedding;

        debug!(
            "embedding model: {}, vector length: {:?}",
            embedding_response.model,
            prompt_embeddings_vector.len()
        );

        let prompt_target_names = self
            .prompt_targets
            .iter()
            // exclude default target
            .filter(|(_, prompt_target)| !prompt_target.default.unwrap_or(false))
            .map(|(name, _)| name.clone())
            .collect();

        let similarity_scores: Vec<(String, f64)> = self
            .prompt_targets
            .iter()
            // exclude default prompt target
            .filter(|(_, prompt_target)| !prompt_target.default.unwrap_or(false))
            .map(|(prompt_name, _)| {
<<<<<<< HEAD
                let default_embeddings = HashMap::new();
                let pte = self
                    .embeddings_store
                    .get(prompt_name)
                    .unwrap_or(&default_embeddings);
                let description_embeddings = pte.get(&EmbeddingType::Description);
                let similarity_score_description = cos::cosine_similarity(
                    &embeddings_vector,
                    &description_embeddings.unwrap_or(&vec![0.0]),
                );
=======
                let pte = match prompt_target_embeddings.get(prompt_name) {
                    Some(embeddings) => embeddings,
                    None => {
                        warn!(
                            "embeddings not found for prompt target name: {}",
                            prompt_name
                        );
                        return (prompt_name.clone(), f64::NAN);
                    }
                };

                let description_embeddings = match pte.get(&EmbeddingType::Description) {
                    Some(embeddings) => embeddings,
                    None => {
                        warn!(
                            "description embeddings not found for prompt target name: {}",
                            prompt_name
                        );
                        return (prompt_name.clone(), f64::NAN);
                    }
                };
                let similarity_score_description =
                    cos::cosine_similarity(&prompt_embeddings_vector, &description_embeddings);
>>>>>>> 07ef1af2
                (prompt_name.clone(), similarity_score_description)
            })
            .collect();

        debug!(
            "similarity scores based on description embeddings match: {:?}",
            similarity_scores
        );

        callout_context.similarity_scores = Some(similarity_scores);

        let zero_shot_classification_request = ZeroShotClassificationRequest {
            // Need to clone into input because user_message is used below.
            input: callout_context.user_message.as_ref().unwrap().clone(),
            model: String::from(DEFAULT_INTENT_MODEL),
            labels: prompt_target_names,
        };

        let json_data: String = match serde_json::to_string(&zero_shot_classification_request) {
            Ok(json_data) => json_data,
            Err(error) => {
                let error = format!("Error serializing zero shot request: {}", error);
                return self.send_server_error(error, None);
            }
        };

        let token_id = match self.dispatch_http_call(
            MODEL_SERVER_NAME,
            vec![
                (":method", "POST"),
                (":path", "/zeroshot"),
                (":authority", MODEL_SERVER_NAME),
                ("content-type", "application/json"),
                ("x-envoy-max-retries", "3"),
                ("x-envoy-upstream-rq-timeout-ms", "60000"),
            ],
            Some(json_data.as_bytes()),
            vec![],
            Duration::from_secs(5),
        ) {
            Ok(token_id) => token_id,
            Err(e) => {
                let error_msg = format!(
                    "Error dispatching embedding server HTTP call for zero-shot-intent-detection: {:?}",
                    e
                );
                return self.send_server_error(error_msg, None);
            }
        };
        debug!(
            "dispatched call to model_server/zeroshot token_id={}",
            token_id
        );

        self.metrics.active_http_calls.increment(1);
        callout_context.response_handler_type = ResponseHandlerType::ZeroShotIntent;

        if self.callouts.insert(token_id, callout_context).is_some() {
            panic!(
                "duplicate token_id={} in embedding server requests",
                token_id
            )
        }
    }

    fn zero_shot_intent_detection_resp_handler(
        &mut self,
        body: Vec<u8>,
        mut callout_context: CallContext,
    ) {
        let zeroshot_intent_response: ZeroShotClassificationResponse =
            match serde_json::from_slice(&body) {
                Ok(zeroshot_response) => zeroshot_response,
                Err(e) => {
                    self.send_server_error(
                        format!(
                            "Error deserializing zeroshot intent detection response: {:?}",
                            e
                        ),
                        None,
                    );
                    return;
                }
            };

        debug!("zeroshot intent response: {:?}", zeroshot_intent_response);

        let desc_emb_similarity_map: HashMap<String, f64> = callout_context
            .similarity_scores
            .clone()
            .unwrap()
            .into_iter()
            .collect();

        let pred_class_desc_emb_similarity = desc_emb_similarity_map
            .get(&zeroshot_intent_response.predicted_class)
            .unwrap();

        let prompt_target_similarity_score = zeroshot_intent_response.predicted_class_score * 0.7
            + pred_class_desc_emb_similarity * 0.3;

        debug!(
            "similarity score: {:.3}, intent score: {:.3}, description embedding score: {:.3}, prompt: {}",
            prompt_target_similarity_score,
            zeroshot_intent_response.predicted_class_score,
            pred_class_desc_emb_similarity,
            callout_context.user_message.as_ref().unwrap()
        );

        let prompt_target_name = zeroshot_intent_response.predicted_class.clone();

        // Check to see who responded to user message. This will help us identify if control should be passed to Arch FC or not.
        // If the last message was from Arch FC, then Arch FC is handling the conversation (possibly for parameter collection).
        let mut arch_assistant = false;
        let messages = &callout_context.request_body.messages;
        if messages.len() >= 2 {
            let latest_assistant_message = &messages[messages.len() - 2];
            if let Some(model) = latest_assistant_message.model.as_ref() {
                if model.contains("Arch") {
                    arch_assistant = true;
                }
            }
        } else {
            info!("no assistant message found, probably first interaction");
        }

        // get prompt target similarity thresold from overrides
        let prompt_target_intent_matching_threshold = match self.overrides.as_ref() {
            Some(overrides) => match overrides.prompt_target_intent_matching_threshold {
                Some(threshold) => threshold,
                None => DEFAULT_PROMPT_TARGET_THRESHOLD,
            },
            None => DEFAULT_PROMPT_TARGET_THRESHOLD,
        };

        // check to ensure that the prompt target similarity score is above the threshold
        if prompt_target_similarity_score < prompt_target_intent_matching_threshold
            || arch_assistant
        {
            debug!("intent score is low or arch assistant is handling the conversation");
            // if arch fc responded to the user message, then we don't need to check the similarity score
            // it may be that arch fc is handling the conversation for parameter collection
            if arch_assistant {
                info!("arch assistant is handling the conversation");
            } else {
                debug!("checking for default prompt target");
                if let Some(default_prompt_target) = self
                    .prompt_targets
                    .values()
                    .find(|pt| pt.default.unwrap_or(false))
                {
                    debug!("default prompt target found");
                    let endpoint = default_prompt_target.endpoint.clone().unwrap();
                    let upstream_path: String = endpoint.path.unwrap_or(String::from("/"));

                    let upstream_endpoint = endpoint.name;
                    let mut params = HashMap::new();
                    params.insert(
                        ARCH_MESSAGES_KEY.to_string(),
                        callout_context.request_body.messages.clone(),
                    );
                    let arch_messages_json = serde_json::to_string(&params).unwrap();
                    debug!("no prompt target found with similarity score above threshold, using default prompt target");
                    let token_id = match self.dispatch_http_call(
                        &upstream_endpoint,
                        vec![
                            (":method", "POST"),
                            (":path", &upstream_path),
                            (":authority", &upstream_endpoint),
                            ("content-type", "application/json"),
                            ("x-envoy-max-retries", "3"),
                            (
                                "x-envoy-upstream-rq-timeout-ms",
                                ARCH_FC_REQUEST_TIMEOUT_MS.to_string().as_str(),
                            ),
                        ],
                        Some(arch_messages_json.as_bytes()),
                        vec![],
                        Duration::from_secs(5),
                    ) {
                        Ok(token_id) => token_id,
                        Err(e) => {
                            let error_msg =
                                format!("Error dispatching HTTP call for default-target: {:?}", e);
                            return self
                                .send_server_error(error_msg, Some(StatusCode::BAD_REQUEST));
                        }
                    };

                    self.metrics.active_http_calls.increment(1);
                    callout_context.response_handler_type = ResponseHandlerType::DefaultTarget;
                    callout_context.prompt_target_name = Some(default_prompt_target.name.clone());
                    if self.callouts.insert(token_id, callout_context).is_some() {
                        panic!("duplicate token_id")
                    }
                    return;
                }
                self.resume_http_request();
                return;
            }
        }

        let prompt_target = match self.prompt_targets.get(&prompt_target_name) {
            Some(prompt_target) => prompt_target.clone(),
            None => {
                return self.send_server_error(
                    format!("Prompt target not found: {}", prompt_target_name),
                    None,
                );
            }
        };

        info!("prompt_target name: {:?}", prompt_target_name);
        let mut chat_completion_tools: Vec<ChatCompletionTool> = Vec::new();
        for pt in self.prompt_targets.values() {
            // only extract entity names
            let properties: HashMap<String, FunctionParameter> = match pt.parameters {
                // Clone is unavoidable here because we don't want to move the values out of the prompt target struct.
                Some(ref entities) => {
                    let mut properties: HashMap<String, FunctionParameter> = HashMap::new();
                    for entity in entities.iter() {
                        let param = FunctionParameter {
                            parameter_type: ParameterType::from(
                                entity.parameter_type.clone().unwrap_or("str".to_string()),
                            ),
                            description: entity.description.clone(),
                            required: entity.required,
                            enum_values: entity.enum_values.clone(),
                            default: entity.default.clone(),
                        };
                        properties.insert(entity.name.clone(), param);
                    }
                    properties
                }
                None => HashMap::new(),
            };
            let tools_parameters = FunctionParameters { properties };

            chat_completion_tools.push({
                ChatCompletionTool {
                    tool_type: ToolType::Function,
                    function: FunctionDefinition {
                        name: pt.name.clone(),
                        description: pt.description.clone(),
                        parameters: tools_parameters,
                    },
                }
            });
        }

        let chat_completions = ChatCompletionsRequest {
            model: GPT_35_TURBO.to_string(),
            messages: callout_context.request_body.messages.clone(),
            tools: Some(chat_completion_tools),
            stream: false,
            stream_options: None,
        };

        let msg_body = match serde_json::to_string(&chat_completions) {
            Ok(msg_body) => {
                debug!("arch_fc request body content: {}", msg_body);
                msg_body
            }
            Err(e) => {
                return self
                    .send_server_error(format!("Error serializing request_params: {:?}", e), None);
            }
        };

        let token_id = match self.dispatch_http_call(
            ARC_FC_CLUSTER,
            vec![
                (":method", "POST"),
                (":path", "/v1/chat/completions"),
                (":authority", ARC_FC_CLUSTER),
                ("content-type", "application/json"),
                ("x-envoy-max-retries", "3"),
                (
                    "x-envoy-upstream-rq-timeout-ms",
                    ARCH_FC_REQUEST_TIMEOUT_MS.to_string().as_str(),
                ),
            ],
            Some(msg_body.as_bytes()),
            vec![],
            Duration::from_secs(5),
        ) {
            Ok(token_id) => token_id,
            Err(e) => {
                let error_msg = format!("Error dispatching HTTP call for function-call: {:?}", e);
                return self.send_server_error(error_msg, Some(StatusCode::BAD_REQUEST));
            }
        };

        debug!(
            "dispatched call to function {} token_id={}",
            ARC_FC_CLUSTER, token_id
        );

        self.metrics.active_http_calls.increment(1);
        callout_context.response_handler_type = ResponseHandlerType::FunctionResolver;
        callout_context.prompt_target_name = Some(prompt_target.name);
        if self.callouts.insert(token_id, callout_context).is_some() {
            panic!("duplicate token_id")
        }
    }

    fn function_resolver_handler(&mut self, body: Vec<u8>, mut callout_context: CallContext) {
        debug!("response received for function resolver");

        let body_str = String::from_utf8(body).unwrap();
        debug!("function_resolver response str: {}", body_str);

        let arch_fc_response: ChatCompletionsResponse = match serde_json::from_str(&body_str) {
            Ok(arch_fc_response) => arch_fc_response,
            Err(e) => {
                return self.send_server_error(
                    format!(
                        "Error deserializing function resolver response into ChatCompletion: {:?}",
                        e
                    ),
                    None,
                );
            }
        };

        let model_resp = &arch_fc_response.choices[0];

        if model_resp.message.tool_calls.is_none()
            || model_resp.message.tool_calls.as_ref().unwrap().is_empty()
        {
            // This means that Arch FC did not have enough information to resolve the function call
            // Arch FC probably responded with a message asking for more information.
            // Let's send the response back to the user to initalize lightweight dialog for parameter collection

            //TODO: add resolver name to the response so the client can send the response back to the correct resolver

            return self.send_http_response(
                StatusCode::OK.as_u16().into(),
                vec![("Powered-By", "Katanemo")],
                Some(body_str.as_bytes()),
            );
        }

        let tool_calls = model_resp.message.tool_calls.as_ref().unwrap();

        debug!("tool_call_details: {:?}", tool_calls);
        // extract all tool names
        let tool_names: Vec<String> = tool_calls
            .iter()
            .map(|tool_call| tool_call.function.name.clone())
            .collect();

        debug!(
            "call context similarity score: {:?}",
            callout_context.similarity_scores
        );
        //HACK: for now we only support one tool call, we will support multiple tool calls in the future
        let mut tool_params = tool_calls[0].function.arguments.clone();
        tool_params.insert(
            String::from(ARCH_MESSAGES_KEY),
            serde_yaml::to_value(&callout_context.request_body.messages).unwrap(),
        );
        let tools_call_name = tool_calls[0].function.name.clone();
        let tool_params_json_str = serde_json::to_string(&tool_params).unwrap();

        let prompt_target = self.prompt_targets.get(&tools_call_name).unwrap().clone();

        debug!("prompt_target_name: {}", prompt_target.name);
        debug!("tool_name(s): {:?}", tool_names);
        debug!("tool_params: {}", tool_params_json_str);

        let endpoint = prompt_target.endpoint.unwrap();
        let path: String = endpoint.path.unwrap_or(String::from("/"));
        let token_id = match self.dispatch_http_call(
            &endpoint.name,
            vec![
                (":method", "POST"),
                (":path", path.as_ref()),
                (":authority", endpoint.name.as_str()),
                ("content-type", "application/json"),
                ("x-envoy-max-retries", "3"),
            ],
            Some(tool_params_json_str.as_bytes()),
            vec![],
            Duration::from_secs(5),
        ) {
            Ok(token_id) => token_id,
            Err(e) => {
                let error_msg = format!(
                    "Error dispatching call to cluster: {}, path: {}, err: {:?}",
                    &endpoint.name, path, e
                );
                debug!("{}", error_msg);
                return self.send_server_error(error_msg, Some(StatusCode::BAD_REQUEST));
            }
        };

        callout_context.upstream_cluster = Some(endpoint.name);
        callout_context.upstream_cluster_path = Some(path);
        callout_context.response_handler_type = ResponseHandlerType::FunctionCall;
        if self.callouts.insert(token_id, callout_context).is_some() {
            panic!("duplicate token_id")
        }
        self.metrics.active_http_calls.increment(1);
    }

    fn function_call_response_handler(&mut self, body: Vec<u8>, callout_context: CallContext) {
        let headers = self.get_http_call_response_headers();
        if let Some(http_status) = headers.iter().find(|(key, _)| key == ":status") {
            if http_status.1 != StatusCode::OK.as_str() {
                let error_msg = format!(
                    "Error in function call response: cluster: {}, path: {}, status code: {}",
                    callout_context.upstream_cluster.unwrap(),
                    callout_context.upstream_cluster_path.unwrap(),
                    http_status.1
                );
                return self.send_server_error(error_msg, Some(StatusCode::BAD_REQUEST));
            }
        } else {
            warn!("http status code not found in api response");
        }
        debug!("response received for function call response");
        let body_str: String = String::from_utf8(body).unwrap();
        debug!("function_call_response response str: {}", body_str);
        let prompt_target_name = callout_context.prompt_target_name.unwrap();
        let prompt_target = self
            .prompt_targets
            .get(&prompt_target_name)
            .unwrap()
            .clone();

        let mut messages: Vec<Message> = callout_context.request_body.messages.clone();

        // add system prompt
        match prompt_target.system_prompt.as_ref() {
            None => {}
            Some(system_prompt) => {
                let system_prompt_message = Message {
                    role: SYSTEM_ROLE.to_string(),
                    content: Some(system_prompt.clone()),
                    model: None,
                    tool_calls: None,
                };
                messages.push(system_prompt_message);
            }
        }

        // add data from function call response
        messages.push({
            Message {
                role: USER_ROLE.to_string(),
                content: Some(body_str),
                model: None,
                tool_calls: None,
            }
        });

        // add original user prompt
        messages.push({
            Message {
                role: USER_ROLE.to_string(),
                content: Some(callout_context.user_message.unwrap()),
                model: None,
                tool_calls: None,
            }
        });

        let chat_completions_request: ChatCompletionsRequest = ChatCompletionsRequest {
            model: callout_context.request_body.model,
            messages,
            tools: None,
            stream: callout_context.request_body.stream,
            stream_options: callout_context.request_body.stream_options,
        };

        let json_string = match serde_json::to_string(&chat_completions_request) {
            Ok(json_string) => json_string,
            Err(e) => {
                return self
                    .send_server_error(format!("Error serializing request_body: {:?}", e), None);
            }
        };
        debug!(
            "function_calling sending request to openai: msg {}",
            json_string
        );

        // Tokenize and Ratelimit.
        if let Some(selector) = self.ratelimit_selector.take() {
            if let Ok(token_count) =
                tokenizer::token_count(&chat_completions_request.model, &json_string)
            {
                match ratelimit::ratelimits(None).read().unwrap().check_limit(
                    chat_completions_request.model,
                    selector,
                    NonZero::new(token_count as u32).unwrap(),
                ) {
                    Ok(_) => (),
                    Err(err) => {
                        self.send_server_error(
                            format!("Exceeded Ratelimit: {}", err),
                            Some(StatusCode::TOO_MANY_REQUESTS),
                        );
                        self.metrics.ratelimited_rq.increment(1);
                        return;
                    }
                }
            }
        }

        self.set_http_request_body(0, json_string.len(), &json_string.into_bytes());
        self.resume_http_request();
    }

    fn arch_guard_handler(&mut self, body: Vec<u8>, callout_context: CallContext) {
        debug!("response received for arch guard");
        let prompt_guard_resp: PromptGuardResponse = serde_json::from_slice(&body).unwrap();
        debug!("prompt_guard_resp: {:?}", prompt_guard_resp);

        if prompt_guard_resp.jailbreak_verdict.unwrap_or_default() {
            //TODO: handle other scenarios like forward to error target
            let msg = self
                .prompt_guards
                .jailbreak_on_exception_message()
                .unwrap_or("Jailbreak detected. Please refrain from discussing jailbreaking.");
            return self.send_server_error(msg.to_string(), Some(StatusCode::BAD_REQUEST));
        }

        self.get_embeddings(callout_context);
    }

    fn get_embeddings(&mut self, callout_context: CallContext) {
        let user_message = callout_context.user_message.unwrap();
        let get_embeddings_input = CreateEmbeddingRequest {
            // Need to clone into input because user_message is used below.
            input: Box::new(CreateEmbeddingRequestInput::String(user_message.clone())),
            model: String::from(DEFAULT_EMBEDDING_MODEL),
            encoding_format: None,
            dimensions: None,
            user: None,
        };

        let json_data: String = match serde_json::to_string(&get_embeddings_input) {
            Ok(json_data) => json_data,
            Err(error) => {
                let error_msg = format!("Error serializing embeddings input: {}", error);
                return self.send_server_error(error_msg, None);
            }
        };

        let token_id = match self.dispatch_http_call(
            MODEL_SERVER_NAME,
            vec![
                (":method", "POST"),
                (":path", "/embeddings"),
                (":authority", MODEL_SERVER_NAME),
                ("content-type", "application/json"),
                ("x-envoy-max-retries", "3"),
                ("x-envoy-upstream-rq-timeout-ms", "60000"),
            ],
            Some(json_data.as_bytes()),
            vec![],
            Duration::from_secs(5),
        ) {
            Ok(token_id) => token_id,
            Err(e) => {
                let error_msg = format!("dispatched call to model_server/embeddings: {:?}", e);
                return self.send_server_error(error_msg, None);
            }
        };
        debug!(
            "dispatched call to model_server/embeddings token_id={}",
            token_id
        );

        let call_context = CallContext {
            response_handler_type: ResponseHandlerType::GetEmbeddings,
            user_message: Some(user_message),
            prompt_target_name: None,
            request_body: callout_context.request_body,
            similarity_scores: None,
            upstream_cluster: None,
            upstream_cluster_path: None,
        };
        if self.callouts.insert(token_id, call_context).is_some() {
            panic!(
                "duplicate token_id={} in embedding server requests",
                token_id
            )
        }

        self.metrics.active_http_calls.increment(1);
    }

    fn default_target_handler(&self, body: Vec<u8>, callout_context: CallContext) {
        let prompt_target = self
            .prompt_targets
            .get(callout_context.prompt_target_name.as_ref().unwrap())
            .unwrap()
            .clone();
        debug!(
            "response received for default target: {}",
            prompt_target.name
        );
        // check if the default target should be dispatched to the LLM provider
        if !prompt_target.auto_llm_dispatch_on_response.unwrap_or(false) {
            let default_target_response_str = String::from_utf8(body).unwrap();
            debug!(
                "sending response back to developer: {}",
                default_target_response_str
            );
            self.send_http_response(
                StatusCode::OK.as_u16().into(),
                vec![("Powered-By", "Katanemo")],
                Some(default_target_response_str.as_bytes()),
            );
            // self.resume_http_request();
            return;
        }
        debug!("default_target: sending api response to default llm");
        let chat_completions_resp: ChatCompletionsResponse = match serde_json::from_slice(&body) {
            Ok(chat_completions_resp) => chat_completions_resp,
            Err(e) => {
                return self.send_server_error(
                    format!("Error deserializing default target response: {:?}", e),
                    None,
                );
            }
        };
        let api_resp = chat_completions_resp.choices[0]
            .message
            .content
            .as_ref()
            .unwrap();
        let mut messages = callout_context.request_body.messages;

        // add system prompt
        match prompt_target.system_prompt.as_ref() {
            None => {}
            Some(system_prompt) => {
                let system_prompt_message = Message {
                    role: SYSTEM_ROLE.to_string(),
                    content: Some(system_prompt.clone()),
                    model: None,
                    tool_calls: None,
                };
                messages.push(system_prompt_message);
            }
        }

        messages.push(Message {
            role: USER_ROLE.to_string(),
            content: Some(api_resp.clone()),
            model: None,
            tool_calls: None,
        });
        let chat_completion_request = ChatCompletionsRequest {
            model: GPT_35_TURBO.to_string(),
            messages,
            tools: None,
            stream: callout_context.request_body.stream,
            stream_options: callout_context.request_body.stream_options,
        };
        let json_resp = serde_json::to_string(&chat_completion_request).unwrap();
        debug!("sending response back to default llm: {}", json_resp);
        self.set_http_request_body(0, json_resp.len(), json_resp.as_bytes());
        self.resume_http_request();
    }
}

// HttpContext is the trait that allows the Rust code to interact with HTTP objects.
impl HttpContext for StreamContext {
    // Envoy's HTTP model is event driven. The WASM ABI has given implementors events to hook onto
    // the lifecycle of the http request and response.
    fn on_http_request_headers(&mut self, _num_headers: usize, _end_of_stream: bool) -> Action {
        self.select_llm_provider();
        self.add_routing_header();
        if let Err(error) = self.modify_auth_headers() {
            self.send_server_error(error, Some(StatusCode::BAD_REQUEST));
        }
        self.delete_content_length_header();
        self.save_ratelimit_header();

        debug!(
            "S[{}] req_headers={:?}",
            self.context_id,
            self.get_http_request_headers()
        );

        Action::Continue
    }

    fn on_http_request_body(&mut self, body_size: usize, end_of_stream: bool) -> Action {
        // Let the client send the gateway all the data before sending to the LLM_provider.
        // TODO: consider a streaming API.
        if !end_of_stream {
            return Action::Pause;
        }

        if body_size == 0 {
            return Action::Continue;
        }

        // Deserialize body into spec.
        // Currently OpenAI API.
        let mut deserialized_body: ChatCompletionsRequest =
            match self.get_http_request_body(0, body_size) {
                Some(body_bytes) => match serde_json::from_slice(&body_bytes) {
                    Ok(deserialized) => deserialized,
                    Err(msg) => {
                        self.send_server_error(
                            format!("Failed to deserialize: {}", msg),
                            Some(StatusCode::BAD_REQUEST),
                        );
                        return Action::Pause;
                    }
                },
                None => {
                    self.send_server_error(
                        format!(
                            "Failed to obtain body bytes even though body_size is {}",
                            body_size
                        ),
                        None,
                    );
                    return Action::Pause;
                }
            };

        // Set the model based on the chosen LLM Provider
        deserialized_body.model = String::from(&self.llm_provider().model);

        self.streaming_response = deserialized_body.stream;
        if deserialized_body.stream && deserialized_body.stream_options.is_none() {
            deserialized_body.stream_options = Some(StreamOptions {
                include_usage: true,
            });
        }

        let user_message = match deserialized_body
            .messages
            .last()
            .and_then(|last_message| last_message.content.clone())
        {
            Some(content) => content,
            None => {
                warn!("No messages in the request body");
                return Action::Continue;
            }
        };

        let prompt_guard_jailbreak_task = self
            .prompt_guards
            .input_guards
            .contains_key(&public_types::configuration::GuardType::Jailbreak);
        if !prompt_guard_jailbreak_task {
            debug!("Missing input guard. Making inline call to retrieve");
            let callout_context = CallContext {
                response_handler_type: ResponseHandlerType::ArchGuard,
                user_message: Some(user_message),
                prompt_target_name: None,
                request_body: deserialized_body,
                similarity_scores: None,
                upstream_cluster: None,
                upstream_cluster_path: None,
            };
            self.get_embeddings(callout_context);
            return Action::Pause;
        }

        let get_prompt_guards_request = PromptGuardRequest {
            input: user_message.clone(),
            task: PromptGuardTask::Jailbreak,
        };

        let json_data: String = match serde_json::to_string(&get_prompt_guards_request) {
            Ok(json_data) => json_data,
            Err(error) => {
                let error_msg = format!("Error serializing prompt guard request: {}", error);
                self.send_server_error(error_msg, None);
                return Action::Pause;
            }
        };

        let token_id = match self.dispatch_http_call(
            MODEL_SERVER_NAME,
            vec![
                (":method", "POST"),
                (":path", "/guard"),
                (":authority", MODEL_SERVER_NAME),
                ("content-type", "application/json"),
                ("x-envoy-max-retries", "3"),
                ("x-envoy-upstream-rq-timeout-ms", "60000"),
            ],
            Some(json_data.as_bytes()),
            vec![],
            Duration::from_secs(5),
        ) {
            Ok(token_id) => token_id,
            Err(e) => {
                let error_msg = format!(
                    "Error dispatching embedding server HTTP call for prompt-guard: {:?}",
                    e
                );
                self.send_server_error(error_msg, None);
                return Action::Pause;
            }
        };

        debug!("dispatched HTTP call to arch_guard token_id={}", token_id);

        let call_context = CallContext {
            response_handler_type: ResponseHandlerType::ArchGuard,
            user_message: Some(user_message),
            prompt_target_name: None,
            request_body: deserialized_body,
            similarity_scores: None,
            upstream_cluster: None,
            upstream_cluster_path: None,
        };
        if self.callouts.insert(token_id, call_context).is_some() {
            panic!(
                "duplicate token_id={} in embedding server requests",
                token_id
            )
        }

        self.metrics.active_http_calls.increment(1);

        Action::Pause
    }

    fn on_http_response_body(&mut self, body_size: usize, end_of_stream: bool) -> Action {
        debug!(
            "recv [S={}] bytes={} end_stream={}",
            self.context_id, body_size, end_of_stream
        );

        if !self.chat_completions_request {
            if let Some(body_str) = self
                .get_http_response_body(0, body_size)
                .and_then(|bytes| String::from_utf8(bytes).ok())
            {
                debug!("recv [S={}] body_str={}", self.context_id, body_str);
            }
            return Action::Continue;
        }

        if !end_of_stream && !self.streaming_response {
            return Action::Pause;
        }

        let body = self
            .get_http_response_body(0, body_size)
            .expect("cant get response body");

        let body_str = String::from_utf8(body).expect("body is not utf-8");

        if self.streaming_response {
            debug!("streaming response");
            let chat_completions_data = match body_str.split_once("data: ") {
                Some((_, chat_completions_data)) => chat_completions_data,
                None => {
                    self.send_server_error(String::from("parsing error in streaming data"), None);
                    return Action::Pause;
                }
            };

            let chat_completions_chunk_response: ChatCompletionChunkResponse =
                match serde_json::from_str(chat_completions_data) {
                    Ok(de) => de,
                    Err(_) => {
                        if chat_completions_data != "[NONE]" {
                            self.send_server_error(
                                String::from("error in streaming response"),
                                None,
                            );
                            return Action::Continue;
                        }
                        return Action::Continue;
                    }
                };

            if let Some(content) = chat_completions_chunk_response
                .choices
                .first()
                .unwrap()
                .delta
                .content
                .as_ref()
            {
                let model = &chat_completions_chunk_response.model;
                let token_count = tokenizer::token_count(model, content).unwrap_or(0);
                self.response_tokens += token_count;
            }
        } else {
            debug!("non streaming response");
            let chat_completions_response: ChatCompletionsResponse =
                match serde_json::from_str(&body_str) {
                    Ok(de) => de,
                    Err(e) => {
                        self.send_server_error(
                            format!(
                                "error in non-streaming response: {}\n response was={}",
                                e, body_str
                            ),
                            None,
                        );
                        return Action::Pause;
                    }
                };

            self.response_tokens += chat_completions_response.usage.completion_tokens;
        }

        debug!(
            "recv [S={}] total_tokens={} end_stream={}",
            self.context_id, self.response_tokens, end_of_stream
        );

        // TODO:: ratelimit based on response tokens.
        Action::Continue
    }
}

impl Context for StreamContext {
    fn on_http_call_response(
        &mut self,
        token_id: u32,
        _num_headers: usize,
        body_size: usize,
        _num_trailers: usize,
    ) {
        let callout_context = self.callouts.remove(&token_id).expect("invalid token_id");
        self.metrics.active_http_calls.increment(-1);

        if let Some(body) = self.get_http_call_response_body(0, body_size) {
            match callout_context.response_handler_type {
                ResponseHandlerType::GetEmbeddings => {
                    self.embeddings_handler(body, callout_context)
                }
                ResponseHandlerType::ZeroShotIntent => {
                    self.zero_shot_intent_detection_resp_handler(body, callout_context)
                }
                ResponseHandlerType::FunctionResolver => {
                    self.function_resolver_handler(body, callout_context)
                }
                ResponseHandlerType::FunctionCall => {
                    self.function_call_response_handler(body, callout_context)
                }
                ResponseHandlerType::ArchGuard => self.arch_guard_handler(body, callout_context),
                ResponseHandlerType::DefaultTarget => {
                    self.default_target_handler(body, callout_context)
                }
            }
        } else {
            self.send_server_error(
                String::from("No response body in inline HTTP request"),
                None,
            );
        }
    }
}<|MERGE_RESOLUTION|>--- conflicted
+++ resolved
@@ -189,19 +189,7 @@
             // exclude default prompt target
             .filter(|(_, prompt_target)| !prompt_target.default.unwrap_or(false))
             .map(|(prompt_name, _)| {
-<<<<<<< HEAD
-                let default_embeddings = HashMap::new();
-                let pte = self
-                    .embeddings_store
-                    .get(prompt_name)
-                    .unwrap_or(&default_embeddings);
-                let description_embeddings = pte.get(&EmbeddingType::Description);
-                let similarity_score_description = cos::cosine_similarity(
-                    &embeddings_vector,
-                    &description_embeddings.unwrap_or(&vec![0.0]),
-                );
-=======
-                let pte = match prompt_target_embeddings.get(prompt_name) {
+                let pte = match self.embeddings_store.get(prompt_name) {
                     Some(embeddings) => embeddings,
                     None => {
                         warn!(
@@ -224,7 +212,6 @@
                 };
                 let similarity_score_description =
                     cos::cosine_similarity(&prompt_embeddings_vector, &description_embeddings);
->>>>>>> 07ef1af2
                 (prompt_name.clone(), similarity_score_description)
             })
             .collect();
