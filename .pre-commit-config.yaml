repos:
  - repo: https://github.com/pre-commit/pre-commit-hooks
    rev: v4.6.0
    hooks:
      - id: check-yaml
        exclude: arch/envoy.template*
      - id: end-of-file-fixer
      - id: trailing-whitespace
  - repo: local
    hooks:

      - id: cargo-fmt
        name: cargo-fmt
        language: system
        types: [file, rust]
        entry: bash -c "cd crates/llm_gateway && cargo fmt -- --check"

      - id: cargo-clippy
        name: cargo-clippy
        language: system
        types: [file, rust]
        entry: bash -c "cd crates/llm_gateway && cargo clippy --all"

      - id: cargo-test
        name: cargo-test
        language: system
        types: [file, rust]
        # --lib is to only test the library, since when integration tests are made,
        # they will be in a seperate tests directory
<<<<<<< HEAD
        entry: bash -c "cd arch && cargo test -p intelligent-prompt-gateway --lib"
      - id: python-tests
        name: Run Python Tests with pytest
        language: system
        entry: bash -c "cd model_server && pytest --maxfail=5 --disable-warnings"
        types: [python]
=======
        entry: bash -c "cd crates/llm_gateway && cargo test --lib"

>>>>>>> 3bd2ffe9
  - repo: https://github.com/psf/black
    rev: 23.1.0
    hooks:
      - id: black
        language_version: python3<|MERGE_RESOLUTION|>--- conflicted
+++ resolved
@@ -27,17 +27,14 @@
         types: [file, rust]
         # --lib is to only test the library, since when integration tests are made,
         # they will be in a seperate tests directory
-<<<<<<< HEAD
-        entry: bash -c "cd arch && cargo test -p intelligent-prompt-gateway --lib"
+        entry: bash -c "cd crates/llm_gateway && cargo test --lib"
       - id: python-tests
         name: Run Python Tests with pytest
         language: system
         entry: bash -c "cd model_server && pytest --maxfail=5 --disable-warnings"
         types: [python]
-=======
-        entry: bash -c "cd crates/llm_gateway && cargo test --lib"
+        
 
->>>>>>> 3bd2ffe9
   - repo: https://github.com/psf/black
     rev: 23.1.0
     hooks:
