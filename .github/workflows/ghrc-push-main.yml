<<<<<<< HEAD
name: Publish docker images to ghcr (latest)
=======
# name: Publish docker image to ghcr (latest)
>>>>>>> f8991a3c

# env:
#   IMAGE_NAME: ghcr.io/${{ github.repository_owner }}/archgw

<<<<<<< HEAD
on:
  push:
    branches: [main]
  # pull_request:
=======
# on:
#   push:
#     branches: [main]
>>>>>>> f8991a3c

# jobs:
#   build-arm64:
#     runs-on: [linux-arm64]
#     permissions: { contents: read, packages: write }
#     steps:
#       - uses: actions/checkout@v4
#       - uses: docker/login-action@v3
#         with:
#           registry: ghcr.io
#           username: ${{ github.actor }}
#           password: ${{ secrets.GITHUB_TOKEN }}

#       - id: meta
#         uses: docker/metadata-action@v5
#         with:
#           images: ${{ env.IMAGE_NAME }}
#           tags: |
#             type=raw,value=latest

#       - name: Build and Push ARM64 Image
#         uses: docker/build-push-action@v5
#         with:
#           context: .
#           file: ./arch/Dockerfile
#           platforms: linux/arm64
#           push: true
#           # produce ghcr.io/<owner>/archgw:latest-arm64
#           tags: ${{ steps.meta.outputs.tags }}-arm64

#   build-amd64:
#     runs-on: ubuntu-latest
#     permissions: { contents: read, packages: write }
#     steps:
#       - uses: actions/checkout@v4
#       - uses: docker/login-action@v3
#         with:
#           registry: ghcr.io
#           username: ${{ github.actor }}
#           password: ${{ secrets.GITHUB_TOKEN }}

#       - id: meta
#         uses: docker/metadata-action@v5
#         with:
#           images: ${{ env.IMAGE_NAME }}
#           tags: |
#             type=raw,value=latest

#       - name: Build and Push AMD64 Image
#         uses: docker/build-push-action@v5
#         with:
#           context: .
#           file: ./arch/Dockerfile
#           platforms: linux/amd64
#           push: true
#           tags: ${{ steps.meta.outputs.tags }}-amd64

#   create-manifest:
#     runs-on: ubuntu-latest
#     needs: [build-arm64, build-amd64]
#     permissions: { contents: read, packages: write }
#     steps:
#       - uses: docker/login-action@v3
#         with:
#           registry: ghcr.io
#           username: ${{ github.actor }}
#           password: ${{ secrets.GITHUB_TOKEN }}

#       - id: meta
#         uses: docker/metadata-action@v5
#         with:
#           images: ${{ env.IMAGE_NAME }}
#           tags: |
#             type=raw,value=latest

#       - name: Create Multi-Arch Manifest
#         run: |
#           docker buildx imagetools create -t ${{ steps.meta.outputs.tags }} \
#             ${{ env.IMAGE_NAME }}:latest-arm64 \
#             ${{ env.IMAGE_NAME }}:latest-amd64<|MERGE_RESOLUTION|>--- conflicted
+++ resolved
@@ -1,22 +1,11 @@
-<<<<<<< HEAD
-name: Publish docker images to ghcr (latest)
-=======
 # name: Publish docker image to ghcr (latest)
->>>>>>> f8991a3c
 
 # env:
 #   IMAGE_NAME: ghcr.io/${{ github.repository_owner }}/archgw
 
-<<<<<<< HEAD
-on:
-  push:
-    branches: [main]
-  # pull_request:
-=======
 # on:
 #   push:
 #     branches: [main]
->>>>>>> f8991a3c
 
 # jobs:
 #   build-arm64:
