--- conflicted
+++ resolved
@@ -79,14 +79,11 @@
     }
 
     fn create_http_context(&self, context_id: u32) -> Option<Box<dyn HttpContext>> {
-<<<<<<< HEAD
-=======
         trace!(
             "||| create_http_context called with context_id: {:?} |||",
             context_id
         );
 
->>>>>>> 28ee14a7
         Some(Box::new(StreamContext::new(
             context_id,
             Rc::clone(&self.metrics),
