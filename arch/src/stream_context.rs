--- conflicted
+++ resolved
@@ -317,7 +317,7 @@
                 }
             };
         for (key, value) in &hallucination_response.params_scores {
-            if *value < 0.1 {
+            if *value < 0.9 {
                 self.send_server_error(
                     format!(
                         "Hallucination detected: score for {} : {} is less than 0.1",
@@ -326,8 +326,8 @@
                     None,
                 );
                 let param_str = format!(
-                    "Hallucination detected: score for {} : {} is less than 0.1, please enter again or try a different prompt",
-                    key, value
+                    "It seems I’m missing some information. Could you provide the following details {} ?",
+                    key
                 );
                 return self.send_http_response(
                     StatusCode::OK.as_u16().into(),
@@ -636,13 +636,9 @@
 
         let tool_calls = model_resp.message.tool_calls.as_ref().unwrap();
 
-<<<<<<< HEAD
         // TODO CO:  pass nli check
         // If hallucination, pass chat template to check parameters
 
-        debug!("tool_call_details: {:?}", tool_calls);
-=======
->>>>>>> 96686dc6
         // extract all tool names
         let tool_names: Vec<String> = tool_calls
             .iter()
