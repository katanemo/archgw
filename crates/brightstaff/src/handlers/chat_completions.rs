--- conflicted
+++ resolved
@@ -162,11 +162,7 @@
         Ok(route) => match route {
             Some((_, model_name)) => model_name,
             None => {
-<<<<<<< HEAD
-                debug!(
-=======
                info!(
->>>>>>> f4d65e24
                     "No route determined, using default model from request: {}",
                     chat_completions_request_for_arch_router.model
                 );
