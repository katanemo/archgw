--- conflicted
+++ resolved
@@ -17,11 +17,7 @@
       - ./generated/envoy.yaml:/etc/envoy/envoy.yaml
       - /etc/ssl/cert.pem:/etc/ssl/cert.pem
       - ./arch_log:/var/log/
-<<<<<<< HEAD
       - ./arch_config.yaml:/config/arch_config.yaml
-=======
-      - ./arch_config.yaml:/root/arch_config.yaml
->>>>>>> 17a643c4
     depends_on:
       # config_generator:
       #   condition: service_completed_successfully
