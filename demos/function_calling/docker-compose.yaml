
x-variables: &common-vars
  environment:
    - MODE=${MODE:-cloud}  # Set the default mode to 'cloud', others values are local-gpu, local-cpu


services:
<<<<<<< HEAD
=======

  arch:
    build:
      context: ../../
      dockerfile: arch/Dockerfile
    ports:
      - "10000:10000"
      - "19901:9901"
    volumes:
      - /etc/ssl/cert.pem:/etc/ssl/cert.pem
      - ./arch_log:/var/log/
      - ./arch_config.yaml:/config/arch_config.yaml
    depends_on:
      # config_generator:
      #   condition: service_completed_successfully
      model_server:
        condition: service_healthy
    environment:
      - LOG_LEVEL=debug

  model_server:
    build:
      context: ../../model_server
      dockerfile: Dockerfile
    ports:
      - "18081:80"
    healthcheck:
        test: ["CMD", "curl" ,"http://localhost/healthz"]
        interval: 5s
        retries: 20
    volumes:
      - ~/.cache/huggingface:/root/.cache/huggingface
      - ./arch_config.yaml:/root/arch_config.yaml
    << : *common-vars
    environment:
      - OLLAMA_ENDPOINT=${OLLAMA_ENDPOINT:-host.docker.internal}
      - FC_URL=${FC_URL:-https://arch-fc-free-trial-4mzywewe.uc.gateway.dev/v1}
      - OLLAMA_MODEL=Arch-Function-Calling-3B-Q4_K_M
      - MODE=${MODE:-cloud}
      # uncomment following line to use ollama endpoint that is hosted by docker
      # - OLLAMA_ENDPOINT=ollama
      # - OLLAMA_MODEL=Arch-Function-Calling-1.5B:Q4_K_M
>>>>>>> 1b57a49c
  api_server:
    build:
      context: api_server
      dockerfile: Dockerfile
    ports:
      - "18083:80"
    healthcheck:
        test: ["CMD", "curl" ,"http://localhost:80/healthz"]
        interval: 5s
        retries: 20

  chatbot_ui:
    build:
      context: ../../chatbot_ui
      dockerfile: Dockerfile
    ports:
      - "18090:8080"
    environment:
      - OPENAI_API_KEY=${OPENAI_API_KEY:?error}
      - MISTRAL_API_KEY=${MISTRAL_API_KEY:?error}
      - CHAT_COMPLETION_ENDPOINT=http://host.docker.internal:10000/v1

  prometheus:
    image: prom/prometheus
    container_name: prometheus
    command:
      - '--config.file=/etc/prometheus/prometheus.yaml'
    ports:
      - 9090:9090
    restart: unless-stopped
    volumes:
      - ./prometheus:/etc/prometheus
      - ./prom_data:/prometheus
    profiles:
      - monitoring

  grafana:
    image: grafana/grafana
    container_name: grafana
    ports:
      - 3000:3000
    restart: unless-stopped
    environment:
      - GF_SECURITY_ADMIN_USER=admin
      - GF_SECURITY_ADMIN_PASSWORD=grafana
    volumes:
      - ./grafana:/etc/grafana/provisioning/datasources
      - ./grafana/dashboard.yaml:/etc/grafana/provisioning/dashboards/main.yaml
      - ./grafana/dashboards:/var/lib/grafana/dashboards
    profiles:
      - monitoring<|MERGE_RESOLUTION|>--- conflicted
+++ resolved
@@ -1,55 +1,5 @@
-
-x-variables: &common-vars
-  environment:
-    - MODE=${MODE:-cloud}  # Set the default mode to 'cloud', others values are local-gpu, local-cpu
-
 
 services:
-<<<<<<< HEAD
-=======
-
-  arch:
-    build:
-      context: ../../
-      dockerfile: arch/Dockerfile
-    ports:
-      - "10000:10000"
-      - "19901:9901"
-    volumes:
-      - /etc/ssl/cert.pem:/etc/ssl/cert.pem
-      - ./arch_log:/var/log/
-      - ./arch_config.yaml:/config/arch_config.yaml
-    depends_on:
-      # config_generator:
-      #   condition: service_completed_successfully
-      model_server:
-        condition: service_healthy
-    environment:
-      - LOG_LEVEL=debug
-
-  model_server:
-    build:
-      context: ../../model_server
-      dockerfile: Dockerfile
-    ports:
-      - "18081:80"
-    healthcheck:
-        test: ["CMD", "curl" ,"http://localhost/healthz"]
-        interval: 5s
-        retries: 20
-    volumes:
-      - ~/.cache/huggingface:/root/.cache/huggingface
-      - ./arch_config.yaml:/root/arch_config.yaml
-    << : *common-vars
-    environment:
-      - OLLAMA_ENDPOINT=${OLLAMA_ENDPOINT:-host.docker.internal}
-      - FC_URL=${FC_URL:-https://arch-fc-free-trial-4mzywewe.uc.gateway.dev/v1}
-      - OLLAMA_MODEL=Arch-Function-Calling-3B-Q4_K_M
-      - MODE=${MODE:-cloud}
-      # uncomment following line to use ollama endpoint that is hosted by docker
-      # - OLLAMA_ENDPOINT=ollama
-      # - OLLAMA_MODEL=Arch-Function-Calling-1.5B:Q4_K_M
->>>>>>> 1b57a49c
   api_server:
     build:
       context: api_server
