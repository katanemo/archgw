use crate::metrics::Metrics;
use crate::tools::compute_request_path_body;
use common::api::open_ai::{
    to_server_events, ArchState, ChatCompletionStreamResponse, ChatCompletionsRequest,
    ChatCompletionsResponse, Message, ToolCall,
};
use common::configuration::{Endpoint, Overrides, PromptTarget, Tracing};
use common::consts::{
    API_REQUEST_TIMEOUT_MS, ARCH_FC_MODEL_NAME, ARCH_INTERNAL_CLUSTER_NAME,
    ARCH_UPSTREAM_HOST_HEADER, ASSISTANT_ROLE, DEFAULT_TARGET_REQUEST_TIMEOUT_MS, MESSAGES_KEY,
    REQUEST_ID_HEADER, SYSTEM_ROLE, TOOL_ROLE, TRACE_PARENT_HEADER, USER_ROLE,
<<<<<<< HEAD
=======
    X_ARCH_FC_MODEL_RESPONSE,
>>>>>>> c7c05534
};
use common::errors::ServerError;
use common::http::{CallArgs, Client};
use common::stats::Gauge;
use derivative::Derivative;
use http::StatusCode;
use log::{debug, info, warn};
use proxy_wasm::traits::*;
use std::cell::RefCell;
use std::collections::HashMap;
use std::rc::Rc;
use std::str::FromStr;
use std::time::{Duration, SystemTime, UNIX_EPOCH};

#[derive(Debug, Clone)]
pub enum ResponseHandlerType {
    ArchFC,
    FunctionCall,
    DefaultTarget,
}

#[derive(Clone, Derivative)]
#[derivative(Debug)]
pub struct StreamCallContext {
    pub response_handler_type: ResponseHandlerType,
    pub user_message: Option<String>,
    pub prompt_target_name: Option<String>,
    #[derivative(Debug = "ignore")]
    pub request_body: ChatCompletionsRequest,
    pub similarity_scores: Option<Vec<(String, f64)>>,
    pub upstream_cluster: Option<String>,
    pub upstream_cluster_path: Option<String>,
}

pub struct StreamContext {
    system_prompt: Rc<Option<String>>,
    pub prompt_targets: Rc<HashMap<String, PromptTarget>>,
    pub endpoints: Rc<Option<HashMap<String, Endpoint>>>,
    pub overrides: Rc<Option<Overrides>>,
    pub metrics: Rc<Metrics>,
    pub callouts: RefCell<HashMap<u32, StreamCallContext>>,
    pub context_id: u32,
    pub tool_calls: Option<Vec<ToolCall>>,
    pub tool_call_response: Option<String>,
    pub arch_state: Option<Vec<ArchState>>,
    pub request_body_size: usize,
    pub user_prompt: Option<Message>,
    pub streaming_response: bool,
    pub is_chat_completions_request: bool,
    pub chat_completions_request: Option<ChatCompletionsRequest>,
    pub request_id: Option<String>,
    pub start_upstream_llm_request_time: u128,
    pub time_to_first_token: Option<u128>,
    pub traceparent: Option<String>,
    pub _tracing: Rc<Option<Tracing>>,
    pub arch_fc_response: Option<String>,
}

impl StreamContext {
    pub fn new(
        context_id: u32,
        metrics: Rc<Metrics>,
        system_prompt: Rc<Option<String>>,
        prompt_targets: Rc<HashMap<String, PromptTarget>>,
        endpoints: Rc<Option<HashMap<String, Endpoint>>>,
        overrides: Rc<Option<Overrides>>,
        tracing: Rc<Option<Tracing>>,
    ) -> Self {
        StreamContext {
            context_id,
            metrics,
            system_prompt,
            prompt_targets,
            endpoints,
            callouts: RefCell::new(HashMap::new()),
            chat_completions_request: None,
            tool_calls: None,
            tool_call_response: None,
            arch_state: None,
            request_body_size: 0,
            streaming_response: false,
            user_prompt: None,
            is_chat_completions_request: false,
            overrides,
            request_id: None,
            traceparent: None,
            _tracing: tracing,
            start_upstream_llm_request_time: 0,
            time_to_first_token: None,
            arch_fc_response: None,
        }
    }

    pub fn send_server_error(&self, error: ServerError, override_status_code: Option<StatusCode>) {
        self.send_http_response(
            override_status_code
                .unwrap_or(StatusCode::INTERNAL_SERVER_ERROR)
                .as_u16()
                .into(),
            vec![],
            Some(format!("{error}").as_bytes()),
        );
    }

    fn _trace_arch_internal(&self) -> bool {
        match self._tracing.as_ref() {
            Some(tracing) => match tracing.trace_arch_internal.as_ref() {
                Some(trace_arch_internal) => *trace_arch_internal,
                None => false,
            },
            None => false,
        }
    }

    pub fn arch_fc_response_handler(
        &mut self,
        body: Vec<u8>,
        mut callout_context: StreamCallContext,
    ) {
        let body_str = String::from_utf8(body).unwrap();
        info!("on_http_call_response: model server response received");
        debug!("response body: {}", body_str);

        let model_server_response: ChatCompletionsResponse = match serde_json::from_str(&body_str) {
            Ok(arch_fc_response) => arch_fc_response,
            Err(e) => {
                warn!(
                    "error deserializing modelserver response: {}, body: {}",
                    e, body_str
                );
                return self.send_server_error(ServerError::Deserialization(e), None);
            }
        };

<<<<<<< HEAD
        let arch_fc_response = match model_server_response {
            ModelServerResponse::ChatCompletionsResponse(response) => response,
            ModelServerResponse::ModelServerErrorResponse(response) => {
                debug!("archgw <= modelserver error response: {}", response.result);
                if response.result == "No intent matched" {
                    if let Some(default_prompt_target) = self
                        .prompt_targets
                        .values()
                        .find(|pt| pt.default.unwrap_or(false))
                    {
                        debug!("default prompt target found, forwarding request to default prompt target");
                        let endpoint = default_prompt_target.endpoint.clone().unwrap();
                        let upstream_path: String = endpoint.path.unwrap_or(String::from("/"));

                        let upstream_endpoint = endpoint.name;
                        let mut params = HashMap::new();
                        params.insert(
                            MESSAGES_KEY.to_string(),
                            callout_context.request_body.messages.clone(),
                        );
                        let arch_messages_json = serde_json::to_string(&params).unwrap();
                        let timeout_str = DEFAULT_TARGET_REQUEST_TIMEOUT_MS.to_string();

                        let mut headers = vec![
                            (":method", "POST"),
                            (ARCH_UPSTREAM_HOST_HEADER, &upstream_endpoint),
                            (":path", &upstream_path),
                            (":authority", &upstream_endpoint),
                            ("content-type", "application/json"),
                            ("x-envoy-max-retries", "3"),
                            ("x-envoy-upstream-rq-timeout-ms", timeout_str.as_str()),
                        ];

                        if self.request_id.is_some() {
                            headers.push((REQUEST_ID_HEADER, self.request_id.as_ref().unwrap()));
                        }
=======
        let intent_matched = check_intent_matched(&model_server_response);
        info!("intent matched: {}", intent_matched);
>>>>>>> c7c05534

        self.arch_fc_response = model_server_response
            .metadata
            .as_ref()
            .and_then(|metadata| metadata.get(X_ARCH_FC_MODEL_RESPONSE))
            .cloned();

        if !intent_matched {
            // check if we have a default prompt target
            if let Some(default_prompt_target) = self
                .prompt_targets
                .values()
                .find(|pt| pt.default.unwrap_or(false))
            {
                info!("default prompt target found, forwarding request to default prompt target");
                let endpoint = default_prompt_target.endpoint.clone().unwrap();
                let upstream_path: String = endpoint.path.unwrap_or(String::from("/"));

                let upstream_endpoint = endpoint.name;
                let mut params = HashMap::new();
                params.insert(
                    MESSAGES_KEY.to_string(),
                    callout_context.request_body.messages.clone(),
                );
                let arch_messages_json = serde_json::to_string(&params).unwrap();
                let timeout_str = DEFAULT_TARGET_REQUEST_TIMEOUT_MS.to_string();

                let mut headers = vec![
                    (":method", "POST"),
                    (ARCH_UPSTREAM_HOST_HEADER, &upstream_endpoint),
                    (":path", &upstream_path),
                    (":authority", &upstream_endpoint),
                    ("content-type", "application/json"),
                    ("x-envoy-max-retries", "3"),
                    ("x-envoy-upstream-rq-timeout-ms", timeout_str.as_str()),
                ];

                if self.request_id.is_some() {
                    headers.push((REQUEST_ID_HEADER, self.request_id.as_ref().unwrap()));
                }

                let call_args = CallArgs::new(
                    ARCH_INTERNAL_CLUSTER_NAME,
                    &upstream_path,
                    headers,
                    Some(arch_messages_json.as_bytes()),
                    vec![],
                    Duration::from_secs(5),
                );
                callout_context.response_handler_type = ResponseHandlerType::DefaultTarget;
                callout_context.prompt_target_name = Some(default_prompt_target.name.clone());

                if let Err(e) = self.http_call(call_args, callout_context) {
                    warn!("error dispatching default prompt target request: {}", e);
                    return self.send_server_error(
                        ServerError::HttpDispatch(e),
                        Some(StatusCode::BAD_REQUEST),
                    );
                }
                return;
            } else {
                info!("no default prompt target found, forwarding request to upstream llm");
                let mut messages = Vec::new();
                // add system prompt
                match self.system_prompt.as_ref() {
                    None => {}
                    Some(system_prompt) => {
                        let system_prompt_message = Message {
                            role: SYSTEM_ROLE.to_string(),
                            content: Some(system_prompt.clone()),
                            model: None,
                            tool_calls: None,
                            tool_call_id: None,
                        };
                        messages.push(system_prompt_message);
                    }
                }

                messages.append(
                    &mut self
                        .filter_out_arch_messages(callout_context.request_body.messages.as_ref()),
                );

                let chat_completion_request = ChatCompletionsRequest {
                    model: self
                        .chat_completions_request
                        .as_ref()
                        .unwrap()
                        .model
                        .clone(),
                    messages,
                    tools: None,
                    stream: callout_context.request_body.stream,
                    stream_options: callout_context.request_body.stream_options,
                    metadata: None,
                };

                let chat_completion_request_json =
                    serde_json::to_string(&chat_completion_request).unwrap();
                info!(
                    "archgw => upstream llm request: {}",
                    chat_completion_request_json
                );
                self.set_http_request_body(
                    0,
                    self.request_body_size,
                    chat_completion_request_json.as_bytes(),
                );
                self.resume_http_request();
                return;
            }
        }

        model_server_response.choices[0]
            .message
            .tool_calls
            .clone_into(&mut self.tool_calls);

        if self.tool_calls.as_ref().unwrap().len() > 1 {
            warn!(
                "multiple tool calls not supported yet, tool_calls count found: {}",
                self.tool_calls.as_ref().unwrap().len()
            );
        }

        if self.tool_calls.is_none() || self.tool_calls.as_ref().unwrap().is_empty() {
            // This means that Arch FC did not have enough information to resolve the function call
            // Arch FC probably responded with a message asking for more information.
            // Let's send the response back to the user to initialize lightweight dialog for parameter collection

            //TODO: add resolver name to the response so the client can send the response back to the correct resolver

            let direct_response_str = if self.streaming_response {
                let chunks = vec![
                    ChatCompletionStreamResponse::new(
                        self.arch_fc_response.clone(),
                        Some(ASSISTANT_ROLE.to_string()),
                        Some(ARCH_FC_MODEL_NAME.to_string()),
                        None,
                    ),
                    ChatCompletionStreamResponse::new(
                        Some(
                            model_server_response.choices[0]
                                .message
                                .content
                                .as_ref()
                                .unwrap()
                                .clone(),
                        ),
                        None,
                        Some(format!("{}-Chat", ARCH_FC_MODEL_NAME.to_owned())),
                        None,
                    ),
                ];

                to_server_events(chunks)
            } else {
                body_str
            };

            self.tool_calls = None;
            return self.send_http_response(
                StatusCode::OK.as_u16().into(),
                vec![],
                Some(direct_response_str.as_bytes()),
            );
        }

        // update prompt target name from the tool call response
        callout_context.prompt_target_name =
            Some(self.tool_calls.as_ref().unwrap()[0].function.name.clone());

        if let Some(overrides) = self.overrides.as_ref() {
            if overrides.use_agent_orchestrator.unwrap_or_default() {
                let mut metadata = HashMap::new();
                metadata.insert("use_agent_orchestrator".to_string(), "true".to_string());

                metadata.insert(
                    "agent-name".to_string(),
                    callout_context
                        .prompt_target_name
                        .as_ref()
                        .unwrap()
                        .to_string(),
                );

                if let Some(overrides) = self.overrides.as_ref() {
                    if overrides.optimize_context_window.unwrap_or_default() {
                        metadata.insert("optimize_context_window".to_string(), "true".to_string());
                    }
                }

                if let Some(overrides) = self.overrides.as_ref() {
                    if overrides.use_agent_orchestrator.unwrap_or_default() {
                        metadata.insert("use_agent_orchestrator".to_string(), "true".to_string());
                    }
                }

                let messages = self.construct_llm_messages(&callout_context);

                let chat_completion_request = ChatCompletionsRequest {
                    model: callout_context.request_body.model.clone(),
                    messages,
                    tools: None,
                    stream: callout_context.request_body.stream,
                    stream_options: callout_context.request_body.stream_options.clone(),
                    metadata: Some(metadata),
                };

                let body_str = serde_json::to_string(&chat_completion_request).unwrap();
                info!("sending request to llm agent: {}", body_str);
                self.set_http_request_body(0, self.request_body_size, body_str.as_bytes());
                self.resume_http_request();
                return;
            }
        }

        self.schedule_api_call_request(callout_context);
    }

    fn schedule_api_call_request(&mut self, mut callout_context: StreamCallContext) {
        // Construct messages early to avoid mutable borrow conflicts

        let tools_call_name = self.tool_calls.as_ref().unwrap()[0].function.name.clone();
        let prompt_target = self.prompt_targets.get(&tools_call_name).unwrap().clone();
        let tool_params = &self.tool_calls.as_ref().unwrap()[0].function.arguments;
        let endpoint_details = prompt_target.endpoint.as_ref().unwrap();
        let endpoint_path: String = endpoint_details
            .path
            .as_ref()
            .unwrap_or(&String::from("/"))
            .to_string();

        let http_method = endpoint_details.method.clone().unwrap_or_default();
        let prompt_target_params = prompt_target.parameters.clone().unwrap_or_default();

        let (path, api_call_body) = match compute_request_path_body(
            &endpoint_path,
            tool_params,
            &prompt_target_params,
            &http_method,
        ) {
            Ok((path, body)) => (path, body),
            Err(e) => {
                return self.send_server_error(
                    ServerError::BadRequest {
                        why: format!("error computing api request path or body: {}", e),
                    },
                    Some(StatusCode::BAD_REQUEST),
                );
            }
        };

<<<<<<< HEAD
=======
        debug!("on_http_call_response: api call body {:?}", api_call_body);

>>>>>>> c7c05534
        let timeout_str = API_REQUEST_TIMEOUT_MS.to_string();

        let http_method_str = http_method.to_string();
        let mut headers: HashMap<_, _> = [
            (ARCH_UPSTREAM_HOST_HEADER, endpoint_details.name.as_str()),
            (":method", &http_method_str),
            (":path", &path),
            (":authority", endpoint_details.name.as_str()),
            ("content-type", "application/json"),
            ("x-envoy-max-retries", "3"),
            ("x-envoy-upstream-rq-timeout-ms", timeout_str.as_str()),
        ]
        .into_iter()
        .collect();

        if self.request_id.is_some() {
            headers.insert(REQUEST_ID_HEADER, self.request_id.as_ref().unwrap());
        }

        if self.traceparent.is_some() {
            headers.insert(TRACE_PARENT_HEADER, self.traceparent.as_ref().unwrap());
        }

        // override http headers that are set in the prompt target
        let http_headers = endpoint_details.http_headers.clone().unwrap_or_default();
        for (key, value) in http_headers.iter() {
            headers.insert(key.as_str(), value.as_str());
        }

        let call_args = CallArgs::new(
            ARCH_INTERNAL_CLUSTER_NAME,
            &path,
            headers.into_iter().collect(),
            api_call_body.as_deref().map(|s| s.as_bytes()),
            vec![],
            Duration::from_secs(5),
        );

        info!(
            "on_http_call_response: dispatching api call to developer endpoint: {}, path: {}, method: {}",
            endpoint_details.name, path, http_method_str
        );

        callout_context.upstream_cluster = Some(endpoint_details.name.to_owned());
        callout_context.upstream_cluster_path = Some(path.to_owned());
        callout_context.response_handler_type = ResponseHandlerType::FunctionCall;

        if let Err(e) = self.http_call(call_args, callout_context) {
            self.send_server_error(ServerError::HttpDispatch(e), Some(StatusCode::BAD_REQUEST));
        }
    }

    pub fn api_call_response_handler(&mut self, body: Vec<u8>, callout_context: StreamCallContext) {
        let http_status = self
            .get_http_call_response_header(":status")
            .unwrap_or(StatusCode::OK.as_str().to_string());
        info!(
            "on_http_call_response: developer api call response received: status code: {}",
            http_status
        );
        let prompt_target = self
            .prompt_targets
            .get(callout_context.prompt_target_name.as_ref().unwrap())
            .unwrap()
            .clone();
        if http_status != StatusCode::OK.as_str() {
            warn!(
                "api server responded with non 2xx status code: {}",
                http_status
            );
            return self.send_server_error(
                ServerError::Upstream {
                    host: callout_context.upstream_cluster.unwrap(),
                    path: callout_context.upstream_cluster_path.unwrap(),
                    status: http_status.clone(),
                    body: String::from_utf8(body).unwrap(),
                },
                Some(StatusCode::from_str(http_status.as_str()).unwrap()),
            );
        }
        self.tool_call_response = Some(String::from_utf8(body).unwrap());
        debug!(
            "response body: {}",
            self.tool_call_response.as_ref().unwrap()
        );

        let mut messages = self.construct_llm_messages(&callout_context);

        let user_message = match messages.pop() {
            Some(user_message) => user_message,
            None => {
                return self.send_server_error(
                    ServerError::NoMessagesFound {
                        why: "no user messages found".to_string(),
                    },
                    None,
                );
            }
        };

        if !prompt_target.auto_llm_dispatch_on_response.unwrap_or(true) {
            let tool_call_response = self.tool_call_response.as_ref().unwrap().clone();

            let direct_response_str = if self.streaming_response {
                let chunks = vec![
                    ChatCompletionStreamResponse::new(
                        None,
                        Some(ASSISTANT_ROLE.to_string()),
                        Some(ARCH_FC_MODEL_NAME.to_owned()),
                        None,
                    ),
                    ChatCompletionStreamResponse::new(
                        Some(tool_call_response.clone()),
                        None,
                        Some(ARCH_FC_MODEL_NAME.to_owned()),
                        None,
                    ),
                ];

                to_server_events(chunks)
            } else {
                tool_call_response
            };

            return self.send_http_response(
                StatusCode::OK.as_u16().into(),
                vec![],
                Some(direct_response_str.as_bytes()),
            );
        }

        let final_prompt = format!(
            "{}\ncontext: {}",
            user_message.content.unwrap(),
            self.tool_call_response.as_ref().unwrap()
        );

        // add original user prompt
        messages.push({
            Message {
                role: USER_ROLE.to_string(),
                content: Some(final_prompt),
                model: None,
                tool_calls: None,
                tool_call_id: None,
            }
        });

        let chat_completions_request: ChatCompletionsRequest = ChatCompletionsRequest {
            model: callout_context.request_body.model,
            messages,
            tools: None,
            stream: callout_context.request_body.stream,
            stream_options: callout_context.request_body.stream_options,
            metadata: None,
        };

        let llm_request_str = match serde_json::to_string(&chat_completions_request) {
            Ok(json_string) => json_string,
            Err(e) => {
                return self.send_server_error(ServerError::Serialization(e), None);
            }
        };
        info!("on_http_call_response: sending request to upstream llm");
        debug!("request body: {}", llm_request_str);

        self.start_upstream_llm_request_time = SystemTime::now()
            .duration_since(UNIX_EPOCH)
            .unwrap()
            .as_nanos();

        self.set_http_request_body(0, self.request_body_size, &llm_request_str.into_bytes());
        self.resume_http_request();
    }

    fn get_system_prompt(&self, prompt_target: Option<PromptTarget>) -> Option<String> {
        match prompt_target {
            None => self.system_prompt.as_ref().clone(),
            Some(prompt_target) => match prompt_target.system_prompt {
                None => self.system_prompt.as_ref().clone(),
                Some(system_prompt) => Some(system_prompt),
            },
        }
    }

    fn filter_out_arch_messages(&self, messages: &[Message]) -> Vec<Message> {
        messages
            .iter()
            .filter(|m| {
                !(m.role == TOOL_ROLE
                    || m.content.is_none()
                    || (m.tool_calls.is_some() && !m.tool_calls.as_ref().unwrap().is_empty()))
            })
            .cloned()
            .collect()
    }

    fn construct_llm_messages(&mut self, callout_context: &StreamCallContext) -> Vec<Message> {
        let mut messages: Vec<Message> = Vec::new();

        // add system prompt
        let system_prompt = match callout_context.prompt_target_name.as_ref() {
            None => self.system_prompt.as_ref().clone(),
            Some(prompt_target_name) => {
                self.get_system_prompt(self.prompt_targets.get(prompt_target_name).cloned())
            }
        };

        if system_prompt.is_some() {
            let system_prompt_message = Message {
                role: SYSTEM_ROLE.to_string(),
                content: system_prompt,
                model: None,
                tool_calls: None,
                tool_call_id: None,
            };
            messages.push(system_prompt_message);
        }

        messages.append(
            &mut self.filter_out_arch_messages(callout_context.request_body.messages.as_ref()),
        );
        messages
    }

    pub fn generate_tool_call_message(&mut self) -> Message {
        if self.arch_fc_response.is_none() {
            info!("arch_fc_response is none, generating tool call message");
            Message {
                role: ASSISTANT_ROLE.to_string(),
                content: None,
                model: Some(ARCH_FC_MODEL_NAME.to_string()),
                tool_calls: self.tool_calls.clone(),
                tool_call_id: None,
            }
        } else {
            Message {
                role: ASSISTANT_ROLE.to_string(),
                content: self.arch_fc_response.as_ref().cloned(),
                model: Some(ARCH_FC_MODEL_NAME.to_string()),
                tool_calls: None,
                tool_call_id: None,
            }
        }
    }

    pub fn generate_api_response_message(&mut self) -> Message {
        Message {
            role: TOOL_ROLE.to_string(),
            content: self.tool_call_response.clone(),
            model: None,
            tool_calls: None,
            tool_call_id: Some(self.tool_calls.as_ref().unwrap()[0].id.clone()),
        }
    }

    pub fn default_target_handler(&self, body: Vec<u8>, mut callout_context: StreamCallContext) {
        let prompt_target = self
            .prompt_targets
            .get(callout_context.prompt_target_name.as_ref().unwrap())
            .unwrap()
            .clone();

        // check if the default target should be dispatched to the LLM provider
        if !prompt_target.auto_llm_dispatch_on_response.unwrap_or(true) {
            let default_target_response_str = if self.streaming_response {
                let chat_completion_response =
                    match serde_json::from_slice::<ChatCompletionsResponse>(&body) {
                        Ok(chat_completion_response) => chat_completion_response,
                        Err(e) => {
                            warn!(
                                "error deserializing default target response: {}, body str: {}",
                                e,
                                String::from_utf8(body).unwrap()
                            );
                            return self.send_server_error(ServerError::Deserialization(e), None);
                        }
                    };

                let chunks = vec![
                    ChatCompletionStreamResponse::new(
                        None,
                        Some(ASSISTANT_ROLE.to_string()),
                        Some(chat_completion_response.model.clone()),
                        None,
                    ),
                    ChatCompletionStreamResponse::new(
                        chat_completion_response.choices[0].message.content.clone(),
                        None,
                        Some(chat_completion_response.model.clone()),
                        None,
                    ),
                ];

                to_server_events(chunks)
            } else {
                String::from_utf8(body).unwrap()
            };

            self.send_http_response(
                StatusCode::OK.as_u16().into(),
                vec![],
                Some(default_target_response_str.as_bytes()),
            );
            return;
        }

        let chat_completions_resp: ChatCompletionsResponse = match serde_json::from_slice(&body) {
            Ok(chat_completions_resp) => chat_completions_resp,
            Err(e) => {
                warn!(
                    "error deserializing default target response: {}, body str: {}",
                    e,
                    String::from_utf8(body).unwrap()
                );
                return self.send_server_error(ServerError::Deserialization(e), None);
            }
        };

        let mut messages = Vec::new();
        // add system prompt
        match prompt_target.system_prompt.as_ref() {
            None => {}
            Some(system_prompt) => {
                let system_prompt_message = Message {
                    role: SYSTEM_ROLE.to_string(),
                    content: Some(system_prompt.clone()),
                    model: None,
                    tool_calls: None,
                    tool_call_id: None,
                };
                messages.push(system_prompt_message);
            }
        }

        messages.append(&mut callout_context.request_body.messages);

        let api_resp = chat_completions_resp.choices[0]
            .message
            .content
            .as_ref()
            .unwrap();

        let user_message = messages.pop().unwrap();
        let message = format!("{}\ncontext: {}", user_message.content.unwrap(), api_resp);
        messages.push(Message {
            role: USER_ROLE.to_string(),
            content: Some(message),
            model: None,
            tool_calls: None,
            tool_call_id: None,
        });

        let chat_completion_request = ChatCompletionsRequest {
            model: self
                .chat_completions_request
                .as_ref()
                .unwrap()
                .model
                .clone(),
            messages,
            tools: None,
            stream: callout_context.request_body.stream,
            stream_options: callout_context.request_body.stream_options,
            metadata: None,
        };

        let json_resp = serde_json::to_string(&chat_completion_request).unwrap();
        info!("archgw => (default target) llm request: {}", json_resp);
        self.set_http_request_body(0, self.request_body_size, json_resp.as_bytes());
        self.resume_http_request();
    }
}

fn check_intent_matched(model_server_response: &ChatCompletionsResponse) -> bool {
    let content = model_server_response
        .choices.first()
        .and_then(|choice| choice.message.content.as_ref());

    let content_has_value = content.is_some() && !content.unwrap().is_empty();

    let tool_calls = model_server_response
        .choices.first()
        .and_then(|choice| choice.message.tool_calls.as_ref());

    // intent was matched if content has some value or tool_calls is empty


    content_has_value || (tool_calls.is_some() && !tool_calls.unwrap().is_empty())
}

impl Client for StreamContext {
    type CallContext = StreamCallContext;

    fn callouts(&self) -> &RefCell<HashMap<u32, Self::CallContext>> {
        &self.callouts
    }

    fn active_http_calls(&self) -> &Gauge {
        &self.metrics.active_http_calls
    }
}

#[cfg(test)]
mod test {
    use common::api::open_ai::{ChatCompletionsResponse, Choice, Message, ToolCall};

    use crate::stream_context::check_intent_matched;

    #[test]
    fn test_intent_matched() {
        let model_server_response = ChatCompletionsResponse {
            choices: vec![Choice {
                message: Message {
                    content: Some("".to_string()),
                    tool_calls: Some(vec![]),
                    role: "assistant".to_string(),
                    model: None,
                    tool_call_id: None,
                },
                finish_reason: None,
                index: None,
            }],
            usage: None,
            model: "arch-fc".to_string(),
            metadata: None,
        };

        assert!(!check_intent_matched(&model_server_response));

        let model_server_response = ChatCompletionsResponse {
            choices: vec![Choice {
                message: Message {
                    content: Some("hello".to_string()),
                    tool_calls: Some(vec![]),
                    role: "assistant".to_string(),
                    model: None,
                    tool_call_id: None,
                },
                finish_reason: None,
                index: None,
            }],
            usage: None,
            model: "arch-fc".to_string(),
            metadata: None,
        };

        assert!(check_intent_matched(&model_server_response));

        let model_server_response = ChatCompletionsResponse {
            choices: vec![Choice {
                message: Message {
                    content: Some("".to_string()),
                    tool_calls: Some(vec![ToolCall {
                        id: "1".to_string(),
                        function: common::api::open_ai::FunctionCallDetail {
                            name: "test".to_string(),
                            arguments: None,
                        },
                        tool_type: common::api::open_ai::ToolType::Function,
                    }]),
                    role: "assistant".to_string(),
                    model: None,
                    tool_call_id: None,
                },
                finish_reason: None,
                index: None,
            }],
            usage: None,
            model: "arch-fc".to_string(),
            metadata: None,
        };

        assert!(check_intent_matched(&model_server_response));
    }
}<|MERGE_RESOLUTION|>--- conflicted
+++ resolved
@@ -9,10 +9,7 @@
     API_REQUEST_TIMEOUT_MS, ARCH_FC_MODEL_NAME, ARCH_INTERNAL_CLUSTER_NAME,
     ARCH_UPSTREAM_HOST_HEADER, ASSISTANT_ROLE, DEFAULT_TARGET_REQUEST_TIMEOUT_MS, MESSAGES_KEY,
     REQUEST_ID_HEADER, SYSTEM_ROLE, TOOL_ROLE, TRACE_PARENT_HEADER, USER_ROLE,
-<<<<<<< HEAD
-=======
     X_ARCH_FC_MODEL_RESPONSE,
->>>>>>> c7c05534
 };
 use common::errors::ServerError;
 use common::http::{CallArgs, Client};
@@ -147,47 +144,8 @@
             }
         };
 
-<<<<<<< HEAD
-        let arch_fc_response = match model_server_response {
-            ModelServerResponse::ChatCompletionsResponse(response) => response,
-            ModelServerResponse::ModelServerErrorResponse(response) => {
-                debug!("archgw <= modelserver error response: {}", response.result);
-                if response.result == "No intent matched" {
-                    if let Some(default_prompt_target) = self
-                        .prompt_targets
-                        .values()
-                        .find(|pt| pt.default.unwrap_or(false))
-                    {
-                        debug!("default prompt target found, forwarding request to default prompt target");
-                        let endpoint = default_prompt_target.endpoint.clone().unwrap();
-                        let upstream_path: String = endpoint.path.unwrap_or(String::from("/"));
-
-                        let upstream_endpoint = endpoint.name;
-                        let mut params = HashMap::new();
-                        params.insert(
-                            MESSAGES_KEY.to_string(),
-                            callout_context.request_body.messages.clone(),
-                        );
-                        let arch_messages_json = serde_json::to_string(&params).unwrap();
-                        let timeout_str = DEFAULT_TARGET_REQUEST_TIMEOUT_MS.to_string();
-
-                        let mut headers = vec![
-                            (":method", "POST"),
-                            (ARCH_UPSTREAM_HOST_HEADER, &upstream_endpoint),
-                            (":path", &upstream_path),
-                            (":authority", &upstream_endpoint),
-                            ("content-type", "application/json"),
-                            ("x-envoy-max-retries", "3"),
-                            ("x-envoy-upstream-rq-timeout-ms", timeout_str.as_str()),
-                        ];
-
-                        if self.request_id.is_some() {
-                            headers.push((REQUEST_ID_HEADER, self.request_id.as_ref().unwrap()));
-                        }
-=======
         let intent_matched = check_intent_matched(&model_server_response);
         info!("intent matched: {}", intent_matched);
->>>>>>> c7c05534
 
         self.arch_fc_response = model_server_response
             .metadata
@@ -441,11 +399,8 @@
             }
         };
 
-<<<<<<< HEAD
-=======
         debug!("on_http_call_response: api call body {:?}", api_call_body);
 
->>>>>>> c7c05534
         let timeout_str = API_REQUEST_TIMEOUT_MS.to_string();
 
         let http_method_str = http_method.to_string();
