--- conflicted
+++ resolved
@@ -571,13 +571,7 @@
         .expect_log(Some(LogLevel::Debug), None)
         .expect_log(Some(LogLevel::Debug), None)
         .expect_log(Some(LogLevel::Debug), None)
-<<<<<<< HEAD
-        .expect_log(Some(LogLevel::Debug), None)
-        .expect_log(Some(LogLevel::Debug), None)
-        .expect_log(Some(LogLevel::Debug), None)
-        .expect_log(Some(LogLevel::Debug), None)
-=======
->>>>>>> 96686dc6
+        .expect_log(Some(LogLevel::Debug), None)
         .expect_http_call(
             Some("api_server"),
             Some(vec![
@@ -596,15 +590,14 @@
         .execute_and_expect(ReturnType::None)
         .unwrap();
 
-    let response_headers_with_200 = vec![(":status", "200"), ("content-type", "application/json")];
     let body_text = String::from("test body");
     module
         .call_proxy_on_http_call_response(http_context, 5, 0, body_text.len() as i32, 0)
         .expect_metric_increment("active_http_calls", -1)
         .expect_get_buffer_bytes(Some(BufferType::HttpCallResponseBody))
         .returning(Some(&body_text))
-        .expect_get_header_map_pairs(Some(MapType::HttpCallResponseHeaders))
-        .returning(Some(response_headers_with_200))
+        .expect_get_header_map_value(Some(MapType::HttpCallResponseHeaders), Some(":status"))
+        .returning(Some("200"))
         .expect_log(Some(LogLevel::Debug), None)
         .expect_log(Some(LogLevel::Debug), None)
         .expect_log(Some(LogLevel::Debug), None)
@@ -686,13 +679,7 @@
         .expect_log(Some(LogLevel::Debug), None)
         .expect_log(Some(LogLevel::Debug), None)
         .expect_log(Some(LogLevel::Debug), None)
-<<<<<<< HEAD
-        .expect_log(Some(LogLevel::Debug), None)
-        .expect_log(Some(LogLevel::Debug), None)
-        .expect_log(Some(LogLevel::Debug), None)
-        .expect_log(Some(LogLevel::Debug), None)
-=======
->>>>>>> 96686dc6
+        .expect_log(Some(LogLevel::Debug), None)
         .expect_http_call(
             Some("api_server"),
             Some(vec![
@@ -711,16 +698,14 @@
         .execute_and_expect(ReturnType::None)
         .unwrap();
 
-    let response_headers_with_200 = vec![(":status", "200"), ("content-type", "application/json")];
-
     let body_text = String::from("test body");
     module
         .call_proxy_on_http_call_response(http_context, 5, 0, body_text.len() as i32, 0)
         .expect_metric_increment("active_http_calls", -1)
         .expect_get_buffer_bytes(Some(BufferType::HttpCallResponseBody))
         .returning(Some(&body_text))
-        .expect_get_header_map_pairs(Some(MapType::HttpCallResponseHeaders))
-        .returning(Some(response_headers_with_200))
+        .expect_get_header_map_value(Some(MapType::HttpCallResponseHeaders), Some(":status"))
+        .returning(Some("200"))
         .expect_log(Some(LogLevel::Debug), None)
         .expect_log(Some(LogLevel::Debug), None)
         .expect_log(Some(LogLevel::Debug), None)
