--- conflicted
+++ resolved
@@ -59,16 +59,10 @@
 
 @app.post("/embeddings")
 async def embedding(req: EmbeddingRequest, res: Response):
-<<<<<<< HEAD
     if req.model != transformers["model_name"]:
-=======
-
-    if req.model not in transformers:
->>>>>>> b30ad791
         raise HTTPException(status_code=400, detail="unknown model: " + req.model)
 
     start = time.time()
-<<<<<<< HEAD
     encoded_input = transformers["tokenizer"](
         req.input, padding=True, truncation=True, return_tensors="pt"
     )
@@ -77,10 +71,6 @@
     # normalize embeddings
     embeddings = torch.nn.functional.normalize(embeddings, p=2, dim=1).detach().numpy()
     print(f"Embedding Call Complete Time: {time.time()-start}")
-=======
-    embeddings = transformers[req.model].encode([req.input])
-    logger.info(f"Embedding Call Complete Time: {time.time()-start}")
->>>>>>> b30ad791
     data = []
 
     for embedding in embeddings.tolist():
