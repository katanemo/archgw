import click
import targets
import os
import config_generator
import pkg_resources
import sys
import subprocess
from core import start_arch_modelserver, stop_arch_modelserver, start_arch, stop_arch
from utils import get_llm_provider_access_keys, load_env_file_to_dict

logo = r"""
     _                _
    / \    _ __  ___ | |__
   / _ \  | '__|/ __|| '_ \
  / ___ \ | |  | (__ | | | |
 /_/   \_\|_|   \___||_| |_|

"""


@click.group(invoke_without_command=True)
@click.pass_context
def main(ctx):
    if ctx.invoked_subcommand is None:
        click.echo("""Arch (The Intelligent Prompt Gateway) CLI""")
        click.echo(logo)
        click.echo(ctx.get_help())


# Command to build archgw and model_server Docker images
ARCHGW_DOCKERFILE = "./arch/Dockerfile"
MODEL_SERVER_BUILD_FILE = "./model_server/pyproject.toml"


@click.command()
@click.option('--services', default='all', help='Services to build. Options: all, archgw, modelserver')
def build(services):
    """Build Arch from source. Must be in root of cloned repo."""
<<<<<<< HEAD

    if services not in ['all', 'archgw', 'modelserver']:
        print("Error: Invalid service. Options: all, archgw, modelserver")
        return

    if services == 'archgw' or services == 'all':
      # Check if /arch/Dockerfile exists
      if os.path.exists(ARCHGW_DOCKERFILE):
          click.echo("Building archgw image...")
          try:
              subprocess.run(["docker", "build", "-f", ARCHGW_DOCKERFILE, "-t", "archgw:latest", "."], check=True)
              click.echo("archgw image built successfully.")
          except subprocess.CalledProcessError as e:
              click.echo(f"Error building archgw image: {e}")
              sys.exit(1)
      else:
          click.echo("Error: Dockerfile not found in /arch")
          sys.exit(1)

    click.echo("All images built successfully.")

    if services == 'modelserver' or services == 'all':
      """Install the model server dependencies using Poetry."""
      # Check if pyproject.toml exists
      if os.path.exists(MODEL_SERVER_BUILD_FILE):
          click.echo("Installing model server dependencies with Poetry...")
          try:
              subprocess.run(["poetry", "install", "--no-cache"], cwd=os.path.dirname(MODEL_SERVER_BUILD_FILE), check=True)
              click.echo("Model server dependencies installed successfully.")
          except subprocess.CalledProcessError as e:
              click.echo(f"Error installing model server dependencies: {e}")
              sys.exit(1)
      else:
          click.echo(f"Error: pyproject.toml not found in {MODEL_SERVER_BUILD_FILE}")
          sys.exit(1)
=======
    # Check if /arch/Dockerfile exists
    if os.path.exists(ARCHGW_DOCKERFILE):
        click.echo("Building archgw image...")
        try:
            subprocess.run(
                [
                    "docker",
                    "build",
                    "-f",
                    ARCHGW_DOCKERFILE,
                    "-t",
                    "archgw:latest",
                    ".",
                ],
                check=True,
            )
            click.echo("archgw image built successfully.")
        except subprocess.CalledProcessError as e:
            click.echo(f"Error building archgw image: {e}")
            sys.exit(1)
    else:
        click.echo("Error: Dockerfile not found in /arch")
        sys.exit(1)

    click.echo("All images built successfully.")

    """Install the model server dependencies using Poetry."""
    # Check if pyproject.toml exists
    if os.path.exists(MODEL_SERVER_BUILD_FILE):
        click.echo("Installing model server dependencies with Poetry...")
        try:
            subprocess.run(
                ["poetry", "install", "--no-cache"],
                cwd=os.path.dirname(MODEL_SERVER_BUILD_FILE),
                check=True,
            )
            click.echo("Model server dependencies installed successfully.")
        except subprocess.CalledProcessError as e:
            click.echo(f"Error installing model server dependencies: {e}")
            sys.exit(1)
    else:
        click.echo(f"Error: pyproject.toml not found in {MODEL_SERVER_BUILD_FILE}")
        sys.exit(1)
>>>>>>> 8b5db455


@click.command()
<<<<<<< HEAD
@click.option('--path', default='.', help='Path to the directory containing arch_config.yaml')
@click.option('--services', default='all', help='Services to start. Options: all, archgw, modelserver')
def up(path, services):
=======
@click.argument("file", required=False)  # Optional file argument
@click.option(
    "-path", default=".", help="Path to the directory containing arch_config.yml"
)
def up(file, path):
>>>>>>> 8b5db455
    """Starts Arch."""

    if services not in ['all', 'archgw', 'modelserver']:
        print("Error: Invalid service. Options: all, archgw, modelserver")
        return
    # if provided path is directory then append arch_config.yaml file to it otherwise assume
    # the path is the file itself
    if os.path.isdir(path):
      arch_config_file = os.path.abspath(os.path.join(path, "arch_config.yaml"))
    else:
      arch_config_file = path

    # Check if the file exists
    if not os.path.exists(arch_config_file):
        print(f"Error: {arch_config_file} does not exist.")
        return

    print(f"Validating {arch_config_file}")
<<<<<<< HEAD
    arch_schema_config = pkg_resources.resource_filename(__name__, "..//arch_config_schema.yaml")
=======
    arch_schema_config = pkg_resources.resource_filename(
        __name__, "config/arch_config_schema.yaml"
    )
>>>>>>> 8b5db455

    try:
        config_generator.validate_prompt_config(
            arch_config_file=arch_config_file,
            arch_config_schema_file=arch_schema_config,
        )
    except Exception as e:
        print(f"Validation of schema file failed: {e}")
        sys.exit(1)

    print("Starting Arch gateway and Arch model server services via docker ")

    # Set the ARCH_CONFIG_FILE environment variable
    env_stage = {}
    env = os.environ.copy()
    # check if access_keys are preesnt in the config file
    access_keys = get_llm_provider_access_keys(arch_config_file=arch_config_file)
    if access_keys:
<<<<<<< HEAD
        app_env_file = os.path.abspath(os.path.join(path, ".env"))
=======
        if file:
            app_env_file = os.path.join(
                os.path.dirname(os.path.abspath(file)), ".env"
            )  # check the .env file in the path
        else:
            app_env_file = os.path.abspath(os.path.join(path, ".env"))
>>>>>>> 8b5db455

        if not os.path.exists(
            app_env_file
        ):  # check to see if the environment variables in the current environment or not
            for access_key in access_keys:
                if env.get(access_key) is None:
                    print(f"Access Key: {access_key} not found. Exiting Start")
                    sys.exit(1)
                else:
                    env_stage[access_key] = env.get(access_key)
        else:  # .env file exists, use that to send parameters to Arch
            env_file_dict = load_env_file_to_dict(app_env_file)
            for access_key in access_keys:
                if env_file_dict.get(access_key) is None:
                    print(f"Access Key: {access_key} not found. Exiting Start")
                    sys.exit(1)
                else:
                    env_stage[access_key] = env_file_dict[access_key]

<<<<<<< HEAD
    with open(pkg_resources.resource_filename(__name__, "../stage.env"), 'w') as file:
=======
    with open(
        pkg_resources.resource_filename(__name__, "config/stage.env"), "w"
    ) as file:
>>>>>>> 8b5db455
        for key, value in env_stage.items():
            file.write(f"{key}={value}\n")

    env.update(env_stage)
    env["ARCH_CONFIG_FILE"] = arch_config_file

    if services == 'archgw':
      start_arch(arch_config_file, env)
    elif services == 'modelserver':
      start_arch_modelserver()
    else:
      start_arch_modelserver()
      start_arch(arch_config_file, env)



@click.command()
@click.option('--services', default='all', help='Services to stop. Options: all, archgw, modelserver')
def down(services):
    """Stops Arch."""

    if services not in ['all', 'archgw', 'modelserver']:
        print("Error: Invalid service. Options: all, archgw, modelserver")
        return

    if services == 'archgw':
      stop_arch()
    elif services == 'modelserver':
      stop_arch_modelserver()
    else:
      stop_arch_modelserver()
      stop_arch()


@click.command()
@click.option(
    "-f",
    "--file",
    type=click.Path(exists=True),
    required=True,
    help="Path to the Python file",
)
def generate_prompt_targets(file):
    """Generats prompt_targets from python methods.
    Note: This works for simple data types like ['int', 'float', 'bool', 'str', 'list', 'tuple', 'set', 'dict']:
    If you have a complex pydantic data type, you will have to flatten those manually until we add support for it.
    """

    print(f"Processing file: {file}")
    if not file.endswith(".py"):
        print("Error: Input file must be a .py file")
        sys.exit(1)

    targets.generate_prompt_targets(file)


main.add_command(up)
main.add_command(down)
main.add_command(build)
main.add_command(generate_prompt_targets)

if __name__ == "__main__":
    main()<|MERGE_RESOLUTION|>--- conflicted
+++ resolved
@@ -33,115 +33,86 @@
 
 
 @click.command()
-@click.option('--services', default='all', help='Services to build. Options: all, archgw, modelserver')
+@click.option(
+    "--services",
+    default="all",
+    help="Services to build. Options: all, archgw, modelserver",
+)
 def build(services):
     """Build Arch from source. Must be in root of cloned repo."""
-<<<<<<< HEAD
-
-    if services not in ['all', 'archgw', 'modelserver']:
+
+    if services not in ["all", "archgw", "modelserver"]:
         print("Error: Invalid service. Options: all, archgw, modelserver")
         return
 
-    if services == 'archgw' or services == 'all':
-      # Check if /arch/Dockerfile exists
-      if os.path.exists(ARCHGW_DOCKERFILE):
-          click.echo("Building archgw image...")
-          try:
-              subprocess.run(["docker", "build", "-f", ARCHGW_DOCKERFILE, "-t", "archgw:latest", "."], check=True)
-              click.echo("archgw image built successfully.")
-          except subprocess.CalledProcessError as e:
-              click.echo(f"Error building archgw image: {e}")
-              sys.exit(1)
-      else:
-          click.echo("Error: Dockerfile not found in /arch")
-          sys.exit(1)
+    if services == "archgw" or services == "all":
+        # Check if /arch/Dockerfile exists
+        if os.path.exists(ARCHGW_DOCKERFILE):
+            click.echo("Building archgw image...")
+            try:
+                subprocess.run(
+                    [
+                        "docker",
+                        "build",
+                        "-f",
+                        ARCHGW_DOCKERFILE,
+                        "-t",
+                        "archgw:latest",
+                        ".",
+                    ],
+                    check=True,
+                )
+                click.echo("archgw image built successfully.")
+            except subprocess.CalledProcessError as e:
+                click.echo(f"Error building archgw image: {e}")
+                sys.exit(1)
+        else:
+            click.echo("Error: Dockerfile not found in /arch")
+            sys.exit(1)
 
     click.echo("All images built successfully.")
 
-    if services == 'modelserver' or services == 'all':
-      """Install the model server dependencies using Poetry."""
-      # Check if pyproject.toml exists
-      if os.path.exists(MODEL_SERVER_BUILD_FILE):
-          click.echo("Installing model server dependencies with Poetry...")
-          try:
-              subprocess.run(["poetry", "install", "--no-cache"], cwd=os.path.dirname(MODEL_SERVER_BUILD_FILE), check=True)
-              click.echo("Model server dependencies installed successfully.")
-          except subprocess.CalledProcessError as e:
-              click.echo(f"Error installing model server dependencies: {e}")
-              sys.exit(1)
-      else:
-          click.echo(f"Error: pyproject.toml not found in {MODEL_SERVER_BUILD_FILE}")
-          sys.exit(1)
-=======
-    # Check if /arch/Dockerfile exists
-    if os.path.exists(ARCHGW_DOCKERFILE):
-        click.echo("Building archgw image...")
-        try:
-            subprocess.run(
-                [
-                    "docker",
-                    "build",
-                    "-f",
-                    ARCHGW_DOCKERFILE,
-                    "-t",
-                    "archgw:latest",
-                    ".",
-                ],
-                check=True,
-            )
-            click.echo("archgw image built successfully.")
-        except subprocess.CalledProcessError as e:
-            click.echo(f"Error building archgw image: {e}")
+    if services == "modelserver" or services == "all":
+        """Install the model server dependencies using Poetry."""
+        # Check if pyproject.toml exists
+        if os.path.exists(MODEL_SERVER_BUILD_FILE):
+            click.echo("Installing model server dependencies with Poetry...")
+            try:
+                subprocess.run(
+                    ["poetry", "install", "--no-cache"],
+                    cwd=os.path.dirname(MODEL_SERVER_BUILD_FILE),
+                    check=True,
+                )
+                click.echo("Model server dependencies installed successfully.")
+            except subprocess.CalledProcessError as e:
+                click.echo(f"Error installing model server dependencies: {e}")
+                sys.exit(1)
+        else:
+            click.echo(f"Error: pyproject.toml not found in {MODEL_SERVER_BUILD_FILE}")
             sys.exit(1)
-    else:
-        click.echo("Error: Dockerfile not found in /arch")
-        sys.exit(1)
-
-    click.echo("All images built successfully.")
-
-    """Install the model server dependencies using Poetry."""
-    # Check if pyproject.toml exists
-    if os.path.exists(MODEL_SERVER_BUILD_FILE):
-        click.echo("Installing model server dependencies with Poetry...")
-        try:
-            subprocess.run(
-                ["poetry", "install", "--no-cache"],
-                cwd=os.path.dirname(MODEL_SERVER_BUILD_FILE),
-                check=True,
-            )
-            click.echo("Model server dependencies installed successfully.")
-        except subprocess.CalledProcessError as e:
-            click.echo(f"Error installing model server dependencies: {e}")
-            sys.exit(1)
-    else:
-        click.echo(f"Error: pyproject.toml not found in {MODEL_SERVER_BUILD_FILE}")
-        sys.exit(1)
->>>>>>> 8b5db455
-
-
-@click.command()
-<<<<<<< HEAD
-@click.option('--path', default='.', help='Path to the directory containing arch_config.yaml')
-@click.option('--services', default='all', help='Services to start. Options: all, archgw, modelserver')
+
+
+@click.command()
+@click.option(
+    "--path", default=".", help="Path to the directory containing arch_config.yaml"
+)
+@click.option(
+    "--services",
+    default="all",
+    help="Services to start. Options: all, archgw, modelserver",
+)
 def up(path, services):
-=======
-@click.argument("file", required=False)  # Optional file argument
-@click.option(
-    "-path", default=".", help="Path to the directory containing arch_config.yml"
-)
-def up(file, path):
->>>>>>> 8b5db455
     """Starts Arch."""
 
-    if services not in ['all', 'archgw', 'modelserver']:
+    if services not in ["all", "archgw", "modelserver"]:
         print("Error: Invalid service. Options: all, archgw, modelserver")
         return
     # if provided path is directory then append arch_config.yaml file to it otherwise assume
     # the path is the file itself
     if os.path.isdir(path):
-      arch_config_file = os.path.abspath(os.path.join(path, "arch_config.yaml"))
+        arch_config_file = os.path.abspath(os.path.join(path, "arch_config.yaml"))
     else:
-      arch_config_file = path
+        arch_config_file = path
 
     # Check if the file exists
     if not os.path.exists(arch_config_file):
@@ -149,13 +120,9 @@
         return
 
     print(f"Validating {arch_config_file}")
-<<<<<<< HEAD
-    arch_schema_config = pkg_resources.resource_filename(__name__, "..//arch_config_schema.yaml")
-=======
     arch_schema_config = pkg_resources.resource_filename(
-        __name__, "config/arch_config_schema.yaml"
+        __name__, "..//arch_config_schema.yaml"
     )
->>>>>>> 8b5db455
 
     try:
         config_generator.validate_prompt_config(
@@ -174,16 +141,7 @@
     # check if access_keys are preesnt in the config file
     access_keys = get_llm_provider_access_keys(arch_config_file=arch_config_file)
     if access_keys:
-<<<<<<< HEAD
         app_env_file = os.path.abspath(os.path.join(path, ".env"))
-=======
-        if file:
-            app_env_file = os.path.join(
-                os.path.dirname(os.path.abspath(file)), ".env"
-            )  # check the .env file in the path
-        else:
-            app_env_file = os.path.abspath(os.path.join(path, ".env"))
->>>>>>> 8b5db455
 
         if not os.path.exists(
             app_env_file
@@ -203,45 +161,42 @@
                 else:
                     env_stage[access_key] = env_file_dict[access_key]
 
-<<<<<<< HEAD
-    with open(pkg_resources.resource_filename(__name__, "../stage.env"), 'w') as file:
-=======
-    with open(
-        pkg_resources.resource_filename(__name__, "config/stage.env"), "w"
-    ) as file:
->>>>>>> 8b5db455
+    with open(pkg_resources.resource_filename(__name__, "../stage.env"), "w") as file:
         for key, value in env_stage.items():
             file.write(f"{key}={value}\n")
 
     env.update(env_stage)
     env["ARCH_CONFIG_FILE"] = arch_config_file
 
-    if services == 'archgw':
-      start_arch(arch_config_file, env)
-    elif services == 'modelserver':
-      start_arch_modelserver()
+    if services == "archgw":
+        start_arch(arch_config_file, env)
+    elif services == "modelserver":
+        start_arch_modelserver()
     else:
-      start_arch_modelserver()
-      start_arch(arch_config_file, env)
-
-
-
-@click.command()
-@click.option('--services', default='all', help='Services to stop. Options: all, archgw, modelserver')
+        start_arch_modelserver()
+        start_arch(arch_config_file, env)
+
+
+@click.command()
+@click.option(
+    "--services",
+    default="all",
+    help="Services to stop. Options: all, archgw, modelserver",
+)
 def down(services):
     """Stops Arch."""
 
-    if services not in ['all', 'archgw', 'modelserver']:
+    if services not in ["all", "archgw", "modelserver"]:
         print("Error: Invalid service. Options: all, archgw, modelserver")
         return
 
-    if services == 'archgw':
-      stop_arch()
-    elif services == 'modelserver':
-      stop_arch_modelserver()
+    if services == "archgw":
+        stop_arch()
+    elif services == "modelserver":
+        stop_arch_modelserver()
     else:
-      stop_arch_modelserver()
-      stop_arch()
+        stop_arch_modelserver()
+        stop_arch()
 
 
 @click.command()
