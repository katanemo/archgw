--- conflicted
+++ resolved
@@ -727,7 +727,6 @@
     }
 
     #[test]
-<<<<<<< HEAD
     fn test_chat_completions_request() {
         const CHAT_COMPLETIONS_REQUEST: &str = r#"
 {
@@ -831,7 +830,8 @@
         }
     }
 
-=======
+
+    #[test]
     fn stream_chunk_parse_claude() {
         const CHUNK_RESPONSE: &str = r#"data: {"id":"msg_01DZDMxYSgq8aPQxMQoBv6Kb","choices":[{"index":0,"delta":{"role":"assistant"}}],"created":1747685264,"model":"claude-3-7-sonnet-latest","object":"chat.completion.chunk"}
 
@@ -863,5 +863,4 @@
             "Hello! How can I assist you today? Whether you have a question, need information, or just want to chat about something, I'm here to help. What would you like to talk about?"
         );
     }
->>>>>>> f5e77bbe
 }