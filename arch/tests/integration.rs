use http::StatusCode;
use proxy_wasm_test_framework::tester::{self, Tester};
use proxy_wasm_test_framework::types::{
    Action, BufferType, LogLevel, MapType, MetricType, ReturnType,
};
use public_types::common_types::open_ai::{ChatCompletionsResponse, Choice, Message, Usage};
use public_types::common_types::open_ai::{FunctionCallDetail, ToolCall, ToolType};
use public_types::common_types::{HallucinationClassificationResponse, PromptGuardResponse};
use public_types::embeddings::{
    create_embedding_response, embedding, CreateEmbeddingResponse, CreateEmbeddingResponseUsage,
    Embedding,
};
use public_types::{common_types::ZeroShotClassificationResponse, configuration::Configuration};
use serde_yaml::Value;
use serial_test::serial;
use std::collections::HashMap;
use std::path::Path;

fn wasm_module() -> String {
    let wasm_file = Path::new("target/wasm32-wasi/release/intelligent_prompt_gateway.wasm");
    assert!(
        wasm_file.exists(),
        "Run `cargo build --release --target=wasm32-wasi` first"
    );
    wasm_file.to_str().unwrap().to_string()
}

fn request_headers_expectations(module: &mut Tester, http_context: i32) {
    module
        .call_proxy_on_request_headers(http_context, 0, false)
        .expect_get_header_map_value(
            Some(MapType::HttpRequestHeaders),
            Some("x-arch-llm-provider-hint"),
        )
        .returning(Some("default"))
        .expect_add_header_map_value(
            Some(MapType::HttpRequestHeaders),
            Some("x-arch-llm-provider"),
            Some("open-ai-gpt-4"),
        )
        .expect_replace_header_map_value(
            Some(MapType::HttpRequestHeaders),
            Some("Authorization"),
            Some("Bearer secret_key"),
        )
        .expect_remove_header_map_value(Some(MapType::HttpRequestHeaders), Some("content-length"))
        .expect_get_header_map_value(
            Some(MapType::HttpRequestHeaders),
            Some("x-arch-ratelimit-selector"),
        )
        .returning(Some("selector-key"))
        .expect_get_header_map_value(Some(MapType::HttpRequestHeaders), Some("selector-key"))
        .returning(Some("selector-value"))
        .expect_get_header_map_pairs(Some(MapType::HttpRequestHeaders))
        .returning(None)
        .expect_get_header_map_value(Some(MapType::HttpRequestHeaders), Some(":path"))
        .returning(Some("/v1/chat/completions"))
        .expect_log(Some(LogLevel::Debug), None)
        .execute_and_expect(ReturnType::Action(Action::Continue))
        .unwrap();
}

fn normal_flow(module: &mut Tester, filter_context: i32, http_context: i32) {
    module
        .call_proxy_on_context_create(http_context, filter_context)
        .expect_log(Some(LogLevel::Debug), None)
        .execute_and_expect(ReturnType::None)
        .unwrap();

    request_headers_expectations(module, http_context);

    // Request Body
    let chat_completions_request_body = "\
{\
    \"messages\": [\
    {\
        \"role\": \"system\",\
        \"content\": \"You are a poetic assistant, skilled in explaining complex programming concepts with creative flair.\"\
    },\
    {\
        \"role\": \"user\",\
        \"content\": \"Compose a poem that explains the concept of recursion in programming.\"\
    }\
    ],\
    \"model\": \"gpt-4\"\
}";

    module
        .call_proxy_on_request_body(
            http_context,
            chat_completions_request_body.len() as i32,
            true,
        )
        .expect_get_buffer_bytes(Some(BufferType::HttpRequestBody))
        .returning(Some(chat_completions_request_body))
        // The actual call is not important in this test, we just need to grab the token_id
        .expect_http_call(
            Some("model_server"),
            Some(vec![
                (":method", "POST"),
                (":path", "/guard"),
                (":authority", "model_server"),
                ("content-type", "application/json"),
                ("x-envoy-max-retries", "3"),
                ("x-envoy-upstream-rq-timeout-ms", "60000"),
            ]),
            None,
            None,
            None,
        )
        .returning(Some(1))
        .expect_log(Some(LogLevel::Debug), None)
        .expect_metric_increment("active_http_calls", 1)
        .execute_and_expect(ReturnType::Action(Action::Pause))
        .unwrap();

    let prompt_guard_response = PromptGuardResponse {
        toxic_prob: None,
        toxic_verdict: None,
        jailbreak_prob: None,
        jailbreak_verdict: None,
    };
    let prompt_guard_response_buffer = serde_json::to_string(&prompt_guard_response).unwrap();
    module
        .call_proxy_on_http_call_response(
            http_context,
            1,
            0,
            prompt_guard_response_buffer.len() as i32,
            0,
        )
        .expect_metric_increment("active_http_calls", -1)
        .expect_get_buffer_bytes(Some(BufferType::HttpCallResponseBody))
        .returning(Some(&prompt_guard_response_buffer))
        .expect_log(Some(LogLevel::Debug), None)
        .expect_log(Some(LogLevel::Debug), None)
        .expect_http_call(
            Some("model_server"),
            Some(vec![
                (":method", "POST"),
                (":path", "/embeddings"),
                (":authority", "model_server"),
                ("content-type", "application/json"),
                ("x-envoy-max-retries", "3"),
                ("x-envoy-upstream-rq-timeout-ms", "60000"),
            ]),
            None,
            None,
            None,
        )
        .returning(Some(2))
        .expect_metric_increment("active_http_calls", 1)
        .expect_log(Some(LogLevel::Debug), None)
        .execute_and_expect(ReturnType::None)
        .unwrap();

    let embedding_response = CreateEmbeddingResponse {
        data: vec![Embedding {
            index: 0,
            embedding: vec![],
            object: embedding::Object::default(),
        }],
        model: String::from("test"),
        object: create_embedding_response::Object::default(),
        usage: Box::new(CreateEmbeddingResponseUsage::new(0, 0)),
    };
    let embeddings_response_buffer = serde_json::to_string(&embedding_response).unwrap();
    module
        .call_proxy_on_http_call_response(
            http_context,
            2,
            0,
            embeddings_response_buffer.len() as i32,
            0,
        )
        .expect_metric_increment("active_http_calls", -1)
        .expect_get_buffer_bytes(Some(BufferType::HttpCallResponseBody))
        .returning(Some(&embeddings_response_buffer))
        .expect_log(Some(LogLevel::Debug), None)
        .expect_log(Some(LogLevel::Debug), None)
        .expect_http_call(
            Some("model_server"),
            Some(vec![
                (":method", "POST"),
                (":path", "/zeroshot"),
                (":authority", "model_server"),
                ("content-type", "application/json"),
                ("x-envoy-max-retries", "3"),
                ("x-envoy-upstream-rq-timeout-ms", "60000"),
            ]),
            None,
            None,
            None,
        )
        .returning(Some(3))
        .expect_metric_increment("active_http_calls", 1)
        .expect_log(Some(LogLevel::Debug), None)
        .execute_and_expect(ReturnType::None)
        .unwrap();

    let zero_shot_response = ZeroShotClassificationResponse {
        predicted_class: "weather_forecast".to_string(),
        predicted_class_score: 0.1,
        scores: HashMap::new(),
        model: "test-model".to_string(),
    };
    let zeroshot_intent_detection_buffer = serde_json::to_string(&zero_shot_response).unwrap();
    module
        .call_proxy_on_http_call_response(
            http_context,
            3,
            0,
            zeroshot_intent_detection_buffer.len() as i32,
            0,
        )
        .expect_metric_increment("active_http_calls", -1)
        .expect_get_buffer_bytes(Some(BufferType::HttpCallResponseBody))
        .returning(Some(&zeroshot_intent_detection_buffer))
        .expect_log(Some(LogLevel::Debug), None)
        .expect_log(Some(LogLevel::Debug), None)
        .expect_log(Some(LogLevel::Info), None)
        .expect_http_call(
            Some("arch_fc"),
            Some(vec![
                (":method", "POST"),
                (":path", "/v1/chat/completions"),
                (":authority", "arch_fc"),
                ("content-type", "application/json"),
                ("x-envoy-max-retries", "3"),
                ("x-envoy-upstream-rq-timeout-ms", "120000"),
            ]),
            None,
            None,
            None,
        )
        .returning(Some(4))
        .expect_log(Some(LogLevel::Debug), None)
        .expect_log(Some(LogLevel::Debug), None)
        .expect_metric_increment("active_http_calls", 1)
        .execute_and_expect(ReturnType::None)
        .unwrap();
}

fn setup_filter(module: &mut Tester, config: &str) -> i32 {
    let filter_context = 1;

    module
        .call_proxy_on_context_create(filter_context, 0)
        .expect_metric_creation(MetricType::Gauge, "active_http_calls")
        .expect_metric_creation(MetricType::Counter, "ratelimited_rq")
        .execute_and_expect(ReturnType::None)
        .unwrap();

    module
        .call_proxy_on_configure(filter_context, config.len() as i32)
        .expect_get_buffer_bytes(Some(BufferType::PluginConfiguration))
        .returning(Some(config))
        .execute_and_expect(ReturnType::Bool(true))
        .unwrap();

    module
        .call_proxy_on_tick(filter_context)
        .expect_log(Some(LogLevel::Debug), None)
        .expect_http_call(
            Some("model_server"),
            Some(vec![
                (":method", "POST"),
                (":path", "/embeddings"),
                (":authority", "model_server"),
                ("content-type", "application/json"),
                ("x-envoy-upstream-rq-timeout-ms", "60000"),
            ]),
            None,
            None,
            None,
        )
        .returning(Some(101))
        .expect_metric_increment("active_http_calls", 1)
        .expect_set_tick_period_millis(Some(0))
        .execute_and_expect(ReturnType::None)
        .unwrap();

    let embedding_response = CreateEmbeddingResponse {
        data: vec![Embedding {
            embedding: vec![],
            index: 0,
            object: embedding::Object::default(),
        }],
        model: String::from("test"),
        object: create_embedding_response::Object::default(),
        usage: Box::new(CreateEmbeddingResponseUsage {
            prompt_tokens: 0,
            total_tokens: 0,
        }),
    };
    let embedding_response_str = serde_json::to_string(&embedding_response).unwrap();
    module
        .call_proxy_on_http_call_response(
            filter_context,
            101,
            0,
            embedding_response_str.len() as i32,
            0,
        )
        .expect_log(
            Some(LogLevel::Debug),
            Some(
                format!(
                    "filter_context: on_http_call_response called with token_id: {:?}",
                    101
                )
                .as_str(),
            ),
        )
        .expect_metric_increment("active_http_calls", -1)
        .expect_get_buffer_bytes(Some(BufferType::HttpCallResponseBody))
        .returning(Some(&embedding_response_str))
        .expect_log(Some(LogLevel::Debug), None)
        .execute_and_expect(ReturnType::None)
        .unwrap();

    filter_context
}

fn default_config() -> &'static str {
    r#"
version: "0.1-beta"

listener:
  address: 0.0.0.0
  port: 10000
  message_format: huggingface
  connect_timeout: 0.005s

endpoints:
  api_server:
    endpoint: api_server:80
    connect_timeout: 0.005s

llm_providers:
  - name: open-ai-gpt-4
    provider: openai
    access_key: secret_key
    model: gpt-4
    default: true

overrides:
  # confidence threshold for prompt target intent matching
  prompt_target_intent_matching_threshold: 0.6

system_prompt: |
  You are a helpful assistant.

prompt_guards:
  input_guards:
    jailbreak:
      on_exception:
        message: "Looks like you're curious about my abilities, but I can only provide assistance within my programmed parameters."

prompt_targets:
  - name: weather_forecast
    description: This function provides realtime weather forecast information for a given city.
    parameters:
      - name: city
        required: true
        description: The city for which the weather forecast is requested.
      - name: days
        description: The number of days for which the weather forecast is requested.
      - name: units
        description: The units in which the weather forecast is requested.
    endpoint:
      name: api_server
      path: /weather
    system_prompt: |
      You are a helpful weather forecaster. Use weater data that is provided to you. Please following following guidelines when responding to user queries:
      - Use farenheight for temperature
      - Use miles per hour for wind speed

ratelimits:
  - model: gpt-4
    selector:
      key: selector-key
      value: selector-value
    limit:
      tokens: 1
      unit: minute
"#
}

#[test]
#[serial]
fn successful_request_to_open_ai_chat_completions() {
    let args = tester::MockSettings {
        wasm_path: wasm_module(),
        quiet: false,
        allow_unexpected: false,
    };
    let mut module = tester::mock(args).unwrap();

    module
        .call_start()
        .execute_and_expect(ReturnType::None)
        .unwrap();

    // Setup Filter
    let filter_context = setup_filter(&mut module, default_config());

    // Setup HTTP Stream
    let http_context = 2;

    module
        .call_proxy_on_context_create(http_context, filter_context)
        .expect_log(Some(LogLevel::Debug), None)
        .execute_and_expect(ReturnType::None)
        .unwrap();

    request_headers_expectations(&mut module, http_context);

    // Request Body
    let chat_completions_request_body = "\
    {\
        \"messages\": [\
        {\
            \"role\": \"system\",\
            \"content\": \"You are a poetic assistant, skilled in explaining complex programming concepts with creative flair.\"\
        },\
        {\
            \"role\": \"user\",\
            \"content\": \"Compose a poem that explains the concept of recursion in programming.\"\
        }\
        ],\
        \"model\": \"gpt-4\"\
    }";

    module
        .call_proxy_on_request_body(
            http_context,
            chat_completions_request_body.len() as i32,
            true,
        )
        .expect_get_buffer_bytes(Some(BufferType::HttpRequestBody))
        .returning(Some(chat_completions_request_body))
        .expect_log(Some(LogLevel::Debug), None)
        .expect_http_call(Some("model_server"), None, None, None, None)
        .returning(Some(4))
        .expect_metric_increment("active_http_calls", 1)
        .execute_and_expect(ReturnType::Action(Action::Pause))
        .unwrap();
}

#[test]
#[serial]
fn bad_request_to_open_ai_chat_completions() {
    let args = tester::MockSettings {
        wasm_path: wasm_module(),
        quiet: false,
        allow_unexpected: false,
    };
    let mut module = tester::mock(args).unwrap();

    module
        .call_start()
        .execute_and_expect(ReturnType::None)
        .unwrap();

    // Setup Filter
    let filter_context = setup_filter(&mut module, default_config());

    // Setup HTTP Stream
    let http_context = 2;

    module
        .call_proxy_on_context_create(http_context, filter_context)
        .expect_log(Some(LogLevel::Debug), None)
        .execute_and_expect(ReturnType::None)
        .unwrap();

    request_headers_expectations(&mut module, http_context);

    // Request Body
    let incomplete_chat_completions_request_body = "\
    {\
        \"messages\": [\
        {\
            \"role\": \"system\",\
        },\
        {\
            \"role\": \"user\",\
            \"content\": \"Compose a poem that explains the concept of recursion in programming.\"\
        }\
        ]\
    }";

    module
        .call_proxy_on_request_body(
            http_context,
            incomplete_chat_completions_request_body.len() as i32,
            true,
        )
        .expect_get_buffer_bytes(Some(BufferType::HttpRequestBody))
        .returning(Some(incomplete_chat_completions_request_body))
        .expect_log(Some(LogLevel::Debug), None)
        .expect_send_local_response(
            Some(StatusCode::BAD_REQUEST.as_u16().into()),
            None,
            None,
            None,
        )
        .execute_and_expect(ReturnType::Action(Action::Pause))
        .unwrap();
}

#[test]
#[serial]
fn request_ratelimited() {
    let args = tester::MockSettings {
        wasm_path: wasm_module(),
        quiet: false,
        allow_unexpected: false,
    };
    let mut module = tester::mock(args).unwrap();

    module
        .call_start()
        .execute_and_expect(ReturnType::None)
        .unwrap();

    // Setup Filter
    let filter_context = setup_filter(&mut module, default_config());

    // Setup HTTP Stream
    let http_context = 2;

    normal_flow(&mut module, filter_context, http_context);

    let arch_fc_resp = ChatCompletionsResponse {
        usage: Some(Usage {
            completion_tokens: 0,
        }),
        choices: vec![Choice {
            finish_reason: "test".to_string(),
            index: 0,
            message: Message {
                role: "system".to_string(),
                content: None,
                tool_calls: Some(vec![ToolCall {
                    id: String::from("test"),
                    tool_type: ToolType::Function,
                    function: FunctionCallDetail {
                        name: String::from("weather_forecast"),
                        arguments: HashMap::from([(
                            String::from("city"),
                            Value::String(String::from("seattle")),
                        )]),
                    },
                }]),
                model: None,
            },
        }],
        model: String::from("test"),
        metadata: None,
    };

    let arch_fc_resp_str = serde_json::to_string(&arch_fc_resp).unwrap();
    module
        .call_proxy_on_http_call_response(http_context, 4, 0, arch_fc_resp_str.len() as i32, 0)
        .expect_metric_increment("active_http_calls", -1)
        .expect_get_buffer_bytes(Some(BufferType::HttpCallResponseBody))
        .returning(Some(&arch_fc_resp_str))
        .expect_log(Some(LogLevel::Debug), None)
        .expect_log(Some(LogLevel::Debug), None)
        .expect_log(Some(LogLevel::Debug), None)
        .expect_log(Some(LogLevel::Debug), None)
        .expect_log(Some(LogLevel::Debug), None)
        .expect_http_call(
            Some("model_server"),
            Some(vec![
                (":method", "POST"),
                (":path", "/hallucination"),
                (":authority", "model_server"),
                ("content-type", "application/json"),
                ("x-envoy-max-retries", "3"),
                ("x-envoy-upstream-rq-timeout-ms", "60000"),
            ]),
            None,
            None,
            None,
        )
        .returning(Some(5))
        .expect_metric_increment("active_http_calls", 1)
        .expect_log(Some(LogLevel::Debug), None)
        .execute_and_expect(ReturnType::None)
        .unwrap();

    let hallucatination_body = HallucinationClassificationResponse {
        params_scores: HashMap::from([("city".to_string(), 0.99)]),
        model: "nli-model".to_string(),
    };

    let body_text = serde_json::to_string(&hallucatination_body).unwrap();

    module
        .call_proxy_on_http_call_response(http_context, 5, 0, body_text.len() as i32, 0)
        .expect_metric_increment("active_http_calls", -1)
        .expect_get_buffer_bytes(Some(BufferType::HttpCallResponseBody))
        .returning(Some(&body_text))
        .expect_http_call(
            Some("api_server"),
            Some(vec![
                (":method", "POST"),
                (":path", "/weather"),
                (":authority", "api_server"),
                ("content-type", "application/json"),
                ("x-envoy-max-retries", "3"),
            ]),
            None,
            None,
            None,
        )
        .returning(Some(6))
        .expect_metric_increment("active_http_calls", 1)
        .execute_and_expect(ReturnType::None)
        .unwrap();

    let body_text = String::from("test body");
    module
        .call_proxy_on_http_call_response(http_context, 6, 0, body_text.len() as i32, 0)
        .expect_metric_increment("active_http_calls", -1)
        .expect_get_buffer_bytes(Some(BufferType::HttpCallResponseBody))
        .returning(Some(&body_text))
        .expect_get_header_map_value(Some(MapType::HttpCallResponseHeaders), Some(":status"))
        .returning(Some("200"))
        .expect_log(Some(LogLevel::Debug), None)
        .expect_log(Some(LogLevel::Debug), None)
        .expect_log(Some(LogLevel::Debug), None)
        .expect_log(Some(LogLevel::Debug), None)
        .expect_log(Some(LogLevel::Debug), None)
        .expect_send_local_response(
            Some(StatusCode::TOO_MANY_REQUESTS.as_u16().into()),
            None,
            None,
            None,
        )
        .expect_metric_increment("ratelimited_rq", 1)
        .execute_and_expect(ReturnType::None)
        .unwrap();
}

#[test]
#[serial]
fn request_not_ratelimited() {
    let args = tester::MockSettings {
        wasm_path: wasm_module(),
        quiet: false,
        allow_unexpected: false,
    };
    let mut module = tester::mock(args).unwrap();

    module
        .call_start()
        .execute_and_expect(ReturnType::None)
        .unwrap();

    // Setup Filter
    let mut config: Configuration = serde_yaml::from_str(default_config()).unwrap();
    config.ratelimits.as_mut().unwrap()[0].limit.tokens += 1000;
    let config_str = serde_json::to_string(&config).unwrap();

    let filter_context = setup_filter(&mut module, &config_str);

    // Setup HTTP Stream
    let http_context = 2;

    normal_flow(&mut module, filter_context, http_context);

    let arch_fc_resp = ChatCompletionsResponse {
        usage: Some(Usage {
            completion_tokens: 0,
        }),
        choices: vec![Choice {
            finish_reason: "test".to_string(),
            index: 0,
            message: Message {
                role: "system".to_string(),
                content: None,
                tool_calls: Some(vec![ToolCall {
                    id: String::from("test"),
                    tool_type: ToolType::Function,
                    function: FunctionCallDetail {
                        name: String::from("weather_forecast"),
                        arguments: HashMap::from([(
                            String::from("city"),
                            Value::String(String::from("seattle")),
                        )]),
                    },
                }]),
                model: None,
            },
        }],
        model: String::from("test"),
        metadata: None,
    };

    let arch_fc_resp_str = serde_json::to_string(&arch_fc_resp).unwrap();
    module
        .call_proxy_on_http_call_response(http_context, 4, 0, arch_fc_resp_str.len() as i32, 0)
        .expect_metric_increment("active_http_calls", -1)
        .expect_get_buffer_bytes(Some(BufferType::HttpCallResponseBody))
        .returning(Some(&arch_fc_resp_str))
        .expect_log(Some(LogLevel::Debug), None)
        .expect_log(Some(LogLevel::Debug), None)
        .expect_log(Some(LogLevel::Debug), None)
        .expect_log(Some(LogLevel::Debug), None)
        .expect_log(Some(LogLevel::Debug), None)
        .expect_http_call(
            Some("model_server"),
            Some(vec![
                (":method", "POST"),
                (":path", "/hallucination"),
                (":authority", "model_server"),
                ("content-type", "application/json"),
                ("x-envoy-max-retries", "3"),
                ("x-envoy-upstream-rq-timeout-ms", "60000"),
            ]),
            None,
            None,
            None,
        )
        .returning(Some(5))
        .expect_metric_increment("active_http_calls", 1)
        .expect_log(Some(LogLevel::Debug), None)
        .execute_and_expect(ReturnType::None)
        .unwrap();

    // hallucination should return that parameters were not halliucinated
    //     prompt: str
    // parameters: dict
    // model: str

    let hallucatination_body = HallucinationClassificationResponse {
        params_scores: HashMap::from([("city".to_string(), 0.99)]),
        model: "nli-model".to_string(),
    };

    let body_text = serde_json::to_string(&hallucatination_body).unwrap();

    module
        .call_proxy_on_http_call_response(http_context, 5, 0, body_text.len() as i32, 0)
        .expect_metric_increment("active_http_calls", -1)
        .expect_get_buffer_bytes(Some(BufferType::HttpCallResponseBody))
        .returning(Some(&body_text))
        .expect_http_call(
            Some("api_server"),
            Some(vec![
                (":method", "POST"),
                (":path", "/weather"),
                (":authority", "api_server"),
                ("content-type", "application/json"),
                ("x-envoy-max-retries", "3"),
            ]),
            None,
            None,
            None,
        )
        .returning(Some(6))
        .expect_metric_increment("active_http_calls", 1)
        .execute_and_expect(ReturnType::None)
        .unwrap();

<<<<<<< HEAD
    let response_headers_with_200 = vec![(":status", "200"), ("content-type", "application/json")];
=======
>>>>>>> c1cfbcd4
    let body_text = String::from("test body");
    module
        .call_proxy_on_http_call_response(http_context, 6, 0, body_text.len() as i32, 0)
        .expect_metric_increment("active_http_calls", -1)
        .expect_get_buffer_bytes(Some(BufferType::HttpCallResponseBody))
        .returning(Some(&body_text))
        .expect_get_header_map_value(Some(MapType::HttpCallResponseHeaders), Some(":status"))
        .returning(Some("200"))
        .expect_log(Some(LogLevel::Debug), None)
        .expect_log(Some(LogLevel::Debug), None)
        .expect_log(Some(LogLevel::Debug), None)
        .expect_log(Some(LogLevel::Debug), None)
        .expect_set_buffer_bytes(Some(BufferType::HttpRequestBody), None)
        .execute_and_expect(ReturnType::None)
        .unwrap();
}<|MERGE_RESOLUTION|>--- conflicted
+++ resolved
@@ -767,10 +767,6 @@
         .execute_and_expect(ReturnType::None)
         .unwrap();
 
-<<<<<<< HEAD
-    let response_headers_with_200 = vec![(":status", "200"), ("content-type", "application/json")];
-=======
->>>>>>> c1cfbcd4
     let body_text = String::from("test body");
     module
         .call_proxy_on_http_call_response(http_context, 6, 0, body_text.len() as i32, 0)
