<<<<<<< HEAD
use log::info;
use log::warn;
=======
mod common_types;
mod configuration;
mod consts;

use common_types::EmbeddingRequest;
use log::info;
use serde_json::to_string;
>>>>>>> 31c4ac26
use stats::IncrementingMetric;
use stats::Metric;
use stats::RecordingMetric;
use std::collections::HashMap;
use std::time::Duration;

use proxy_wasm::traits::*;
use proxy_wasm::types::*;

mod configuration;
mod llm_backend;
mod stats;

proxy_wasm::main! {{
    proxy_wasm::set_log_level(LogLevel::Trace);
    proxy_wasm::set_root_context(|_| -> Box<dyn RootContext> {
<<<<<<< HEAD
        Box::new(FilterContext {
=======
        Box::new(HttpHeaderRoot {
          callouts: HashMap::new(),
>>>>>>> 31c4ac26
          config: None,
          metrics: WasmMetrics {
                counter: stats::Counter::new(String::from("wasm_counter")),
                gauge: stats::Gauge::new(String::from("wasm_gauge")),
                histogram: stats::Histogram::new(String::from("wasm_histogram")),
            },
        })
    });
}}

struct StreamContext {
    context_id: u32,
    config: configuration::Configuration,
    metrics: WasmMetrics,
    host_header: Option<String>,
}

// HttpContext is the trait that allows the Rust code to interact with HTTP objects.
impl HttpContext for StreamContext {
    // Envoy's HTTP model is event driven. The WASM ABI has given implementors events to hook onto
    // the lifecycle of the http request and response.
    fn on_http_request_headers(&mut self, _num_headers: usize, _end_of_stream: bool) -> Action {
        // Read config
        info!("config: {:?}", self.config.prompt_config.system_prompt);
        // Metrics
        self.metrics.counter.increment(10);
        info!("counter -> {}", self.metrics.counter.value());
        self.metrics.gauge.record(20);
        info!("gauge -> {}", self.metrics.gauge.value());
        self.metrics.histogram.record(30);
        // info!("histogram -> {}", self.metrics.histogram.value());

        // Example of reading the HTTP headers on the incoming request
        for (name, value) in &self.get_http_request_headers() {
            info!("#{} -> {}: {}", self.context_id, name, value);
        }

        // Save the host header to be used by filter logic later on.
        self.host_header = self.get_http_request_header(":host");
        // Remove the Content-Length header because further body manipulations in the gateway logic will invalidate it.
        // Server's generally throw away requests whose body length do not match the Content-Length header.
        // However, a missing Content-Length header is not grounds for bad requests given that intermediary hops could
        // manipulate the body in benign ways e.g., compression.
        self.set_http_request_header("content-length", None);

        // Example logic of branching based on a request header.
        match self.get_http_request_header(":path") {
            // If the path header is present and the path is /inline
            Some(path) if path == "/inline" => {
                // Dispatch an HTTP call inline. This is the model that we will use for the LLM routing host.
                self.dispatch_http_call(
                    "httpbin",
                    vec![
                        (":method", "GET"),
                        (":path", "/bytes/1"),
                        (":authority", "httpbin.org"),
                    ],
                    None,
                    vec![],
                    Duration::from_secs(5),
                )
                .unwrap();
                // Pause the filter until the out of band HTTP response arrives.
                Action::Pause
            }
            // The gateway can start gathering information necessary for routing. For now change the path to an
            // OpenAI API path.
            Some(path) if path == "/llmrouting" => {
                self.set_http_request_header(":path", Some("/v1/chat/completions"));
                Action::Continue
            }
            // Otherwise let the filter continue.
            _ => Action::Continue,
        }
    }

    fn on_http_request_body(&mut self, body_size: usize, end_of_stream: bool) -> Action {
        // Let the filter continue if the request is not meant for OpenAi
        match &self.host_header {
            Some(host) if host != "api.openai.com" => return Action::Continue,
            _ => {}
        }

        // Let the client send the gateway all the data before sending to the LLM_provider
        if !end_of_stream {
            return Action::Pause;
        }

        if let Some(body_bytes) = self.get_http_request_body(0, body_size) {
            let mut deserialized: llm_backend::ChatCompletions =
                match serde_json::from_slice(&body_bytes) {
                    Ok(deserialized) => deserialized,
                    Err(msg) => panic!("Failed to deserialize: {}", msg),
                };

            warn!("deserialized body = {:?}", deserialized);

            // This is the big moment here: the user did not set the model in their request.
            // The gateway is setting the model for them.
            deserialized.model = String::from("gpt-3.5-turbo");
            let json_string = serde_json::to_string(&deserialized).unwrap();

            warn!("serialized json = {}", json_string);

            self.set_http_request_body(0, body_size, &json_string.into_bytes())
        }

        Action::Continue
    }

    fn on_http_response_headers(&mut self, _: usize, _: bool) -> Action {
        self.set_http_response_header("Powered-By", Some("Katanemo"));
        Action::Continue
    }
}

impl Context for StreamContext {
    // Note that the event driven model continues here from the return of the on_http_request_headers above.
    fn on_http_call_response(&mut self, _: u32, _: usize, body_size: usize, _: usize) {
        info!("on_http_call_response: body_size = {}", body_size);
        if let Some(body) = self.get_http_call_response_body(0, body_size) {
            if !body.is_empty() && body[0] % 2 == 0 {
                info!("Access granted.");
                // This call allows the filter to continue operating on the HTTP request sent by the user.
                // In Katanemo's use case the call would continue after the LLM host has responded with routing
                // decisions.
                self.resume_http_request();
                return;
            }
        }
        info!("Access forbidden.");
        // This is an example of short-circuiting the http request and sending back a response to the client.
        // i.e there was never an external HTTP request made. This could be used for example if the user prompt requires
        // more information before it can be sent out to a third party API.
        self.send_http_response(
            403,
            vec![("Powered-By", "Katanemo")],
            Some(b"Access forbidden.\n"),
        );
    }
}

#[derive(Copy, Clone)]
struct WasmMetrics {
    counter: stats::Counter,
    gauge: stats::Gauge,
    histogram: stats::Histogram,
}

struct FilterContext {
    metrics: WasmMetrics,
    // callouts stores token_id to request mapping that we use during #on_http_call_response to match the response to the request.
    callouts: HashMap<u32, common_types::CalloutData>,
    config: Option<configuration::Configuration>,
}

<<<<<<< HEAD
impl Context for FilterContext {}

// RootContext allows the Rust code to reach into the Envoy Config
impl RootContext for FilterContext {
    fn on_configure(&mut self, plugin_configuration_size: usize) -> bool {
        info!(
            "on_configure: plugin_configuration_size is {}",
            plugin_configuration_size
        );

=======
impl Context for HttpHeaderRoot {
    fn on_http_call_response(
        &mut self,
        token_id: u32,
        _num_headers: usize,
        body_size: usize,
        _num_trailers: usize,
    ) {
        info!("on_http_call_response: token_id = {}", token_id);

        let callout_data = self.callouts.remove(&token_id).expect("invalid token_id");

        match callout_data.message {
            common_types::MessageType::EmbeddingRequest(common_types::EmbeddingRequest {
                create_embedding_request,
                prompt_target,
            }) => {
                info!("response received for CreateEmbeddingRequest");
                if let Some(body) = self.get_http_call_response_body(0, body_size) {
                    if !body.is_empty() {
                        let embedding_response: common_types::CreateEmbeddingResponse =
                            serde_json::from_slice(&body).unwrap();
                        info!(
                            "embedding_response model: {}, vector len: {}",
                            embedding_response.model,
                            embedding_response.data[0].embedding.len()
                        );

                        let mut payload: HashMap<String, String> = HashMap::new();
                        payload.insert(
                            "prompt-target".to_string(),
                            to_string(&prompt_target).unwrap(),
                        );
                        payload.insert(
                            "few-shot-example".to_string(),
                            create_embedding_request.input.clone(),
                        );

                        let id = md5::compute(create_embedding_request.input);

                        let create_vector_store_points = common_types::CreateVectorStorePoints {
                            points: vec![common_types::VectorPoint {
                                id: format!("{:x}", id),
                                payload,
                                vector: embedding_response.data[0].embedding.clone(),
                            }],
                        };
                        let json_data = to_string(&create_vector_store_points).unwrap(); // Handle potential errors
                        info!(
                            "create_vector_store_points: points length: {}",
                            embedding_response.data[0].embedding.len()
                        );
                        let token_id = match self.dispatch_http_call(
                            "qdrant",
                            vec![
                                (":method", "PUT"),
                                (":path", "/collections/prompt_vector_store/points"),
                                (":authority", "qdrant"),
                                ("content-type", "application/json"),
                            ],
                            Some(json_data.as_bytes()),
                            vec![],
                            Duration::from_secs(5),
                        ) {
                            Ok(token_id) => token_id,
                            Err(e) => {
                                panic!("Error dispatching HTTP call: {:?}", e);
                            }
                        };
                        info!("on_tick: dispatched HTTP call with token_id = {}", token_id);

                        let callout_message = common_types::CalloutData {
                            message: common_types::MessageType::CreateVectorStorePoints(
                                create_vector_store_points,
                            ),
                        };
                        if self.callouts.insert(token_id, callout_message).is_some() {
                            panic!("duplicate token_id")
                        }
                    }
                }
            }
            common_types::MessageType::CreateVectorStorePoints(_) => {
                info!("response received for CreateVectorStorePoints");
                if let Some(body) = self.get_http_call_response_body(0, body_size) {
                    if !body.is_empty() {
                        info!("response body: {:?}", String::from_utf8(body).unwrap());
                    }
                }
            }
        }
    }
}

// RootContext allows the Rust code to reach into the Envoy Config
impl RootContext for HttpHeaderRoot {
    fn on_configure(&mut self, _: usize) -> bool {
>>>>>>> 31c4ac26
        if let Some(config_bytes) = self.get_plugin_configuration() {
            self.config = serde_yaml::from_slice(&config_bytes).unwrap();
            info!("on_configure: plugin configuration loaded");
        }
        true
    }

    fn create_http_context(&self, context_id: u32) -> Option<Box<dyn HttpContext>> {
        Some(Box::new(StreamContext {
            context_id,
            config: self.config.clone()?,
            metrics: self.metrics,
            host_header: None,
        }))
    }

    fn get_type(&self) -> Option<ContextType> {
        Some(ContextType::HttpContext)
    }

    fn on_vm_start(&mut self, _: usize) -> bool {
        info!("on_vm_start: setting up tick timeout");
        self.set_tick_period(Duration::from_secs(1));
        true
    }

    fn on_tick(&mut self) {
        info!("on_tick: starting to process prompt targets");
        for prompt_target in &self.config.as_ref().unwrap().prompt_config.prompt_targets {
            for few_shot_example in &prompt_target.few_shot_examples {
                info!("few_shot_example: {:?}", few_shot_example);
                let embeddings_input = common_types::CreateEmbeddingRequest {
                    input: few_shot_example.to_string(),
                    model: String::from(consts::DEFAULT_EMBEDDING_MODEL),
                };

                // TODO: Handle potential errors
                let json_data = to_string(&embeddings_input).unwrap();

                let token_id = match self.dispatch_http_call(
                    "embeddingserver",
                    vec![
                        (":method", "POST"),
                        (":path", "/embeddings"),
                        (":authority", "embeddingserver"),
                        ("content-type", "application/json"),
                    ],
                    Some(json_data.as_bytes()),
                    vec![],
                    Duration::from_secs(5),
                ) {
                    Ok(token_id) => token_id,
                    Err(e) => {
                        panic!("Error dispatching HTTP call: {:?}", e);
                    }
                };
                info!("on_tick: dispatched HTTP call with token_id = {}", token_id);
                let embedding_request = EmbeddingRequest {
                    create_embedding_request: embeddings_input,
                    prompt_target: prompt_target.clone(),
                };
                let callout_message = common_types::CalloutData {
                    message: common_types::MessageType::EmbeddingRequest(embedding_request),
                };
                if self.callouts.insert(token_id, callout_message).is_some() {
                    panic!("duplicate token_id")
                }
            }
        }
        self.set_tick_period(Duration::from_secs(0));
    }
}<|MERGE_RESOLUTION|>--- conflicted
+++ resolved
@@ -1,15 +1,7 @@
-<<<<<<< HEAD
+use common_types::EmbeddingRequest;
 use log::info;
 use log::warn;
-=======
-mod common_types;
-mod configuration;
-mod consts;
-
-use common_types::EmbeddingRequest;
-use log::info;
 use serde_json::to_string;
->>>>>>> 31c4ac26
 use stats::IncrementingMetric;
 use stats::Metric;
 use stats::RecordingMetric;
@@ -19,19 +11,17 @@
 use proxy_wasm::traits::*;
 use proxy_wasm::types::*;
 
+mod common_types;
 mod configuration;
+mod consts;
 mod llm_backend;
 mod stats;
 
 proxy_wasm::main! {{
     proxy_wasm::set_log_level(LogLevel::Trace);
     proxy_wasm::set_root_context(|_| -> Box<dyn RootContext> {
-<<<<<<< HEAD
         Box::new(FilterContext {
-=======
-        Box::new(HttpHeaderRoot {
           callouts: HashMap::new(),
->>>>>>> 31c4ac26
           config: None,
           metrics: WasmMetrics {
                 counter: stats::Counter::new(String::from("wasm_counter")),
@@ -188,19 +178,7 @@
     config: Option<configuration::Configuration>,
 }
 
-<<<<<<< HEAD
-impl Context for FilterContext {}
-
-// RootContext allows the Rust code to reach into the Envoy Config
-impl RootContext for FilterContext {
-    fn on_configure(&mut self, plugin_configuration_size: usize) -> bool {
-        info!(
-            "on_configure: plugin_configuration_size is {}",
-            plugin_configuration_size
-        );
-
-=======
-impl Context for HttpHeaderRoot {
+impl Context for FilterContext {
     fn on_http_call_response(
         &mut self,
         token_id: u32,
@@ -295,9 +273,8 @@
 }
 
 // RootContext allows the Rust code to reach into the Envoy Config
-impl RootContext for HttpHeaderRoot {
+impl RootContext for FilterContext {
     fn on_configure(&mut self, _: usize) -> bool {
->>>>>>> 31c4ac26
         if let Some(config_bytes) = self.get_plugin_configuration() {
             self.config = serde_yaml::from_slice(&config_bytes).unwrap();
             info!("on_configure: plugin configuration loaded");
