mod configuration;

use log::info;
use stats::IncrementingMetric;
use stats::Metric;
use stats::RecordingMetric;
use std::time::Duration;

use proxy_wasm::traits::*;
use proxy_wasm::types::*;

mod stats;

proxy_wasm::main! {{
    proxy_wasm::set_log_level(LogLevel::Trace);
    proxy_wasm::set_root_context(|_| -> Box<dyn RootContext> {
<<<<<<< HEAD
        Box::new(FilterContext {
            header_content: String::new(),
            metrics: WasmMetrics {
=======
        Box::new(HttpHeaderRoot {
          config: None,
          metrics: WasmMetrics {
>>>>>>> a386d68b
                counter: stats::Counter::new(String::from("wasm_counter")),
                gauge: stats::Gauge::new(String::from("wasm_gauge")),
                histogram: stats::Histogram::new(String::from("wasm_histogram")),
            },
        })
    });
}}

struct StreamContext {
    context_id: u32,
    config: configuration::Configuration,
    metrics: WasmMetrics,
}

// HttpContext is the trait that allows the Rust code to interact with HTTP objects.
impl HttpContext for StreamContext {
    // Envoy's HTTP model is event driven. The WASM ABI has given implementors events to hook onto
    // the lifecycle of the http request and response.
    fn on_http_request_headers(&mut self, _num_headers: usize, _end_of_stream: bool) -> Action {
        // Read config
        info!("config: {:?}", self.config.prompt_config.system_prompt);
        // Metrics
        self.metrics.counter.increment(10);
        info!("counter -> {}", self.metrics.counter.value());
        self.metrics.gauge.record(20);
        info!("gauge -> {}", self.metrics.gauge.value());
        self.metrics.histogram.record(30);
        info!("histogram -> {}", self.metrics.histogram.value());

        // Example of reading the HTTP headers on the incoming request
        for (name, value) in &self.get_http_request_headers() {
            info!("#{} -> {}: {}", self.context_id, name, value);
        }

        // Example logic of branching based on a request header.
        match self.get_http_request_header(":path") {
            // If the path header is present and the path is /inline
            Some(path) if path == "/inline" => {
                // Dispatch an HTTP call inline. This is the model that we will use for the LLM routing host.
                self.dispatch_http_call(
                    "httpbin",
                    vec![
                        (":method", "GET"),
                        (":path", "/bytes/1"),
                        (":authority", "httpbin.org"),
                    ],
                    None,
                    vec![],
                    Duration::from_secs(5),
                )
                .unwrap();
                // Pause the filter until the out of band HTTP response arrives.
                return Action::Pause;
            }
            _ => (),
        };

        // Example of forwarding request to External LLM provider
        match self.get_http_request_header(":host") {
            Some(host) if host == "openai" => {}
            _ => (),
        };

        Action::Continue
    }

    fn on_http_response_headers(&mut self, _: usize, _: bool) -> Action {
        self.set_http_response_header("Powered-By", Some("Katanemo"));
        Action::Continue
    }
}

impl Context for StreamContext {
    // Note that the event driven model continues here from the return of the on_http_request_headers above.
    fn on_http_call_response(&mut self, _: u32, _: usize, body_size: usize, _: usize) {
        if let Some(body) = self.get_http_call_response_body(0, body_size) {
            if !body.is_empty() && body[0] % 2 == 0 {
                info!("Access granted.");
                // This call allows the filter to continue operating on the HTTP request sent by the user.
                // In Katanemo's use case the call would continue after the LLM host has responded with routing
                // decisions.
                self.resume_http_request();
                return;
            }
        }
        info!("Access forbidden.");
        // This is an example of short-circuiting the http request and sending back a response to the client.
        // i.e there was never an external HTTP request made. This could be used for example if the user prompt requires
        // more information before it can be sent out to a third party API.
        self.send_http_response(
            403,
            vec![("Powered-By", "Katanemo")],
            Some(b"Access forbidden.\n"),
        );
    }
}

#[derive(Copy, Clone)]
struct WasmMetrics {
    counter: stats::Counter,
    gauge: stats::Gauge,
    histogram: stats::Histogram,
}

<<<<<<< HEAD
struct FilterContext {
    header_content: String,
=======
struct HttpHeaderRoot {
>>>>>>> a386d68b
    metrics: WasmMetrics,
    config: Option<configuration::Configuration>,
}

impl Context for FilterContext {}

// RootContext allows the Rust code to reach into the Envoy Config
<<<<<<< HEAD
impl RootContext for FilterContext {
    fn on_configure(&mut self, _: usize) -> bool {
=======
impl RootContext for HttpHeaderRoot {
    fn on_configure(&mut self, plugin_configuration_size: usize) -> bool {
        info!(
            "on_configure: plugin_configuration_size is {}",
            plugin_configuration_size
        );

>>>>>>> a386d68b
        if let Some(config_bytes) = self.get_plugin_configuration() {
            let config_str = String::from_utf8(config_bytes).unwrap();
            info!("on_configure: plugin configuration is {:?}", config_str);
            self.config = serde_yaml::from_str(&config_str).unwrap();
            info!("on_configure: plugin configuration loaded");
            info!("on_configure: {:?}", self.config);
        }
        true
    }

    fn create_http_context(&self, context_id: u32) -> Option<Box<dyn HttpContext>> {
        Some(Box::new(StreamContext {
            context_id,
            config: self.config.clone()?,
            metrics: self.metrics,
        }))
    }

    fn get_type(&self) -> Option<ContextType> {
        Some(ContextType::HttpContext)
    }
}<|MERGE_RESOLUTION|>--- conflicted
+++ resolved
@@ -14,15 +14,9 @@
 proxy_wasm::main! {{
     proxy_wasm::set_log_level(LogLevel::Trace);
     proxy_wasm::set_root_context(|_| -> Box<dyn RootContext> {
-<<<<<<< HEAD
         Box::new(FilterContext {
-            header_content: String::new(),
-            metrics: WasmMetrics {
-=======
-        Box::new(HttpHeaderRoot {
           config: None,
           metrics: WasmMetrics {
->>>>>>> a386d68b
                 counter: stats::Counter::new(String::from("wasm_counter")),
                 gauge: stats::Gauge::new(String::from("wasm_gauge")),
                 histogram: stats::Histogram::new(String::from("wasm_histogram")),
@@ -127,12 +121,7 @@
     histogram: stats::Histogram,
 }
 
-<<<<<<< HEAD
 struct FilterContext {
-    header_content: String,
-=======
-struct HttpHeaderRoot {
->>>>>>> a386d68b
     metrics: WasmMetrics,
     config: Option<configuration::Configuration>,
 }
@@ -140,18 +129,13 @@
 impl Context for FilterContext {}
 
 // RootContext allows the Rust code to reach into the Envoy Config
-<<<<<<< HEAD
 impl RootContext for FilterContext {
-    fn on_configure(&mut self, _: usize) -> bool {
-=======
-impl RootContext for HttpHeaderRoot {
     fn on_configure(&mut self, plugin_configuration_size: usize) -> bool {
         info!(
             "on_configure: plugin_configuration_size is {}",
             plugin_configuration_size
         );
 
->>>>>>> a386d68b
         if let Some(config_bytes) = self.get_plugin_configuration() {
             let config_str = String::from_utf8(config_bytes).unwrap();
             info!("on_configure: plugin configuration is {:?}", config_str);
