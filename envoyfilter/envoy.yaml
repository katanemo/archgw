admin:
  address:
    socket_address: { address: 0.0.0.0, port_value: 9901 }
static_resources:
  listeners:
    address:
      socket_address:
        address: 0.0.0.0
        port_value: 10000
    filter_chains:
      - filters:
          - name: envoy.filters.network.http_connection_manager
            typed_config:
              "@type": type.googleapis.com/envoy.extensions.filters.network.http_connection_manager.v3.HttpConnectionManager
              stat_prefix: ingress_http
              codec_type: AUTO
              scheme_header_transformation:
                scheme_to_overwrite: https
              route_config:
                name: local_routes
                virtual_hosts:
                  - name: openai
                    domains:
                      - "api.openai.com"
                    routes:
                      - match:
                          prefix: "/"
                        route:
                          auto_host_rewrite: true
                          cluster: openai
                  - name: local_service
                    domains:
                      - "*"
                    routes:
                      - match:
<<<<<<< HEAD
                          prefix: "/v1/chat/completions"
                        route:
                          auto_host_rewrite: true
                          cluster: openai
=======
                          prefix: "/embeddings"
                        route:
                          cluster: embeddingserver
>>>>>>> 31c4ac26
                      - match:
                          prefix: "/inline"
                        route:
                          cluster: httpbin
                      - match:
                          prefix: "/"
                        direct_response:
                          status: 200
                          body:
                            inline_string: "Inspect the HTTP header: custom-header.\n"
              http_filters:
                - name: envoy.filters.http.wasm
                  typed_config:
                    "@type": type.googleapis.com/udpa.type.v1.TypedStruct
                    type_url: type.googleapis.com/envoy.extensions.filters.http.wasm.v3.Wasm
                    value:
                      config:
                        name: "http_config"
                        configuration:
                          "@type": "type.googleapis.com/google.protobuf.StringValue"
                          value: |
                            katanemo-prompt-config:
                              default-prompt-endpoint: "127.0.0.1"
                              load-balancing: "round-robin"
                              timeout-ms: 5000

                              embedding-provider:
                                name: "SentenceTransformer"
                                model: "all-MiniLM-L6-v2"

                              llm-providers:

                                - name: "open-ai-gpt-4"
                                  api-key: "$OPEN_AI_API_KEY"
                                  model: gpt-4

                              system-prompt: |
                                You are a helpful weather forecaster. Please following following guidelines when responding to user queries:
                                - Use farenheight for temperature
                                - Use miles per hour for wind speed

                              prompt-targets:

                                - type: context-resolver
                                  name: weather-forecast
                                  few-shot-examples:
                                    - what is the weather in New York?
                                  endpoint: "POST:$WEATHER_FORECAST_API_ENDPOINT"
                                  cache-response: true
                                  cache-response-settings:
                                    - cache-ttl-secs: 3600 # cache expiry in seconds
                                    - cache-max-size: 1000 # in number of items
                                    - cache-eviction-strategy: LRU

                        vm_config:
                          runtime: "envoy.wasm.runtime.v8"
                          code:
                            local:
                              filename: "/etc/envoy/proxy-wasm-plugins/intelligent_prompt_gateway.wasm"
                - name: envoy.filters.http.router
                  typed_config:
                    "@type": type.googleapis.com/envoy.extensions.filters.http.router.v3.Router
  clusters:
    # LLM Host
    # Embedding Providers
    # External LLM Providers
    - name: openai
      connect_timeout: 5s
      type: LOGICAL_DNS
      lb_policy: ROUND_ROBIN
      typed_extension_protocol_options:
        envoy.extensions.upstreams.http.v3.HttpProtocolOptions:
          "@type": type.googleapis.com/envoy.extensions.upstreams.http.v3.HttpProtocolOptions
          explicit_http_config:
            http2_protocol_options: {}
      load_assignment:
        cluster_name: openai
        endpoints:
          - lb_endpoints:
              - endpoint:
                  address:
                    socket_address:
                      address: api.openai.com
                      port_value: 443
                  hostname: "api.openai.com"
      transport_socket:
        name: envoy.transport_sockets.tls
        typed_config:
          "@type": type.googleapis.com/envoy.extensions.transport_sockets.tls.v3.UpstreamTlsContext
          sni: api.openai.com
          common_tls_context:
            tls_params:
              tls_minimum_protocol_version: TLSv1_2
              tls_maximum_protocol_version: TLSv1_3

    - name: httpbin
      connect_timeout: 5s
      type: STRICT_DNS
      lb_policy: ROUND_ROBIN
      load_assignment:
        cluster_name: httpbin
        endpoints:
          - lb_endpoints:
              - endpoint:
                  address:
                    socket_address:
                      address: httpbin.org
                      port_value: 80
                  hostname: "httpbin.org"
    - name: embeddingserver
      connect_timeout: 5s
      type: STRICT_DNS
      lb_policy: ROUND_ROBIN
      load_assignment:
        cluster_name: embeddingserver
        endpoints:
          - lb_endpoints:
              - endpoint:
                  address:
                    socket_address:
                      address: embeddingserver
                      port_value: 80
                  hostname: "embeddingserver"
    - name: qdrant
      connect_timeout: 5s
      type: STRICT_DNS
      lb_policy: ROUND_ROBIN
      load_assignment:
        cluster_name: qdrant
        endpoints:
          - lb_endpoints:
              - endpoint:
                  address:
                    socket_address:
                      address: qdrant
                      port_value: 6333
                  hostname: "qdrant"<|MERGE_RESOLUTION|>--- conflicted
+++ resolved
@@ -33,16 +33,14 @@
                       - "*"
                     routes:
                       - match:
-<<<<<<< HEAD
                           prefix: "/v1/chat/completions"
                         route:
                           auto_host_rewrite: true
                           cluster: openai
-=======
+                      - match:
                           prefix: "/embeddings"
                         route:
                           cluster: embeddingserver
->>>>>>> 31c4ac26
                       - match:
                           prefix: "/inline"
                         route:
