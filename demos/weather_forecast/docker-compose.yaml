services:
  weather_forecast_service:
    build:
      context: ../shared/weather_forecast_service
    environment:
      - OLTP_HOST=http://jaeger:4317
    extra_hosts:
      - "host.docker.internal:host-gateway"
    ports:
      - "18083:80"

  chatbot_ui:
    build:
      context: ../shared/chatbot_ui
    ports:
      - "18080:8080"
    environment:
      # this is only because we are running the sample app in the same docker container environemtn as archgw
      - CHAT_COMPLETION_ENDPOINT=http://host.docker.internal:10000/v1
    extra_hosts:
      - "host.docker.internal:host-gateway"
    volumes:
      - ./arch_config.yaml:/app/arch_config.yaml

  jaeger:
    build:
      context: ../shared/jaeger
    ports:
      - "16686:16686"
      - "4317:4317"
<<<<<<< HEAD

  prometheus:
    image: prom/prometheus
    container_name: prometheus
    command:
      - "--config.file=/etc/prometheus/prometheus.yaml"
    ports:
      - 9090:9090
    restart: unless-stopped
    volumes:
      - ./prometheus:/etc/prometheus
      - ./prom_data:/prometheus
    profiles:
      - monitoring

  grafana:
    image: grafana/grafana
    container_name: grafana
    ports:
      - 3000:3000
    restart: unless-stopped
    environment:
      - GF_SECURITY_ADMIN_USER=admin
      - GF_SECURITY_ADMIN_PASSWORD=grafana
    volumes:
      - ./grafana:/etc/grafana/provisioning/datasources
      - ./grafana/dashboard.yaml:/etc/grafana/provisioning/dashboards/main.yaml
      - ./grafana/dashboards:/var/lib/grafana/dashboards
    profiles:
      - monitoring
=======
      - "4318:4318"

  trace_streamer:
    build:
      context: ../shared/trace_streamer
    environment:
      - OTEL_TRACING_HTTP_ENDPOINT=http://jaeger:4318/v1/traces
    volumes:
      - ~/archgw_logs:/var/log/
>>>>>>> 30647fd5
<|MERGE_RESOLUTION|>--- conflicted
+++ resolved
@@ -28,7 +28,7 @@
     ports:
       - "16686:16686"
       - "4317:4317"
-<<<<<<< HEAD
+      - "4318:4318"
 
   prometheus:
     image: prom/prometheus
@@ -59,8 +59,6 @@
       - ./grafana/dashboards:/var/lib/grafana/dashboards
     profiles:
       - monitoring
-=======
-      - "4318:4318"
 
   trace_streamer:
     build:
@@ -68,5 +66,4 @@
     environment:
       - OTEL_TRACING_HTTP_ENDPOINT=http://jaeger:4318/v1/traces
     volumes:
-      - ~/archgw_logs:/var/log/
->>>>>>> 30647fd5
+      - ~/archgw_logs:/var/log/