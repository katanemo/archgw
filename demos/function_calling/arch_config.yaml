--- conflicted
+++ resolved
@@ -6,12 +6,6 @@
   message_format: huggingface
   connect_timeout: 0.005s
 
-<<<<<<< HEAD
-llm_providers:
-  - name: open-ai-gpt-4
-    api_key: $OPEN_AI_API_KEY
-    provider: openai
-=======
 endpoints:
   api_server:
     endpoint: api_server:80
@@ -20,7 +14,17 @@
 llm_providers:
   - name: open-ai-gpt-4
     access_key: $OPEN_AI_API_KEY
->>>>>>> 1a7c1ad0
+    model: gpt-4
+    default: true
+
+overrides:
+  # confidence threshold for prompt target intent matching
+  prompt_target_intent_matching_threshold: 0.6
+
+llm_providers:
+  - name: open-ai-gpt-4
+    api_key: $OPEN_AI_API_KEY
+    provider: openai
     model: gpt-4
     default: true
   - name: mistral-large-latest
@@ -28,21 +32,10 @@
     provider: mistral
     model: large-latest
 
-overrides:
-  # confidence threshold for prompt target intent matching
-  prompt_target_intent_matching_threshold: 0.6
-
-system_prompt: |
-  You are a helpful assistant.
+system_prompt: You are a helpful assistant.
 
 prompt_targets:
-<<<<<<< HEAD
-  - type: function_resolver
-    name: weather_forecast
-=======
-
   - name: weather_forecast
->>>>>>> 1a7c1ad0
     description: This function provides realtime weather forecast information for a given city.
     parameters:
       - name: city
