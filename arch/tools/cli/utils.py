--- conflicted
+++ resolved
@@ -21,7 +21,22 @@
 log = getLogger(__name__)
 
 
-<<<<<<< HEAD
+def has_ingress_listener(arch_config_file):
+    """Check if the arch config file has ingress_traffic listener configured."""
+    try:
+        with open(arch_config_file) as f:
+            arch_config_dict = yaml.safe_load(f)
+
+        ingress_traffic = arch_config_dict.get("listeners", {}).get(
+            "ingress_traffic", {}
+        )
+
+        return bool(ingress_traffic)
+    except Exception as e:
+        log.error(f"Error reading config file {arch_config_file}: {e}")
+        return False
+
+
 def convert_legacy_llm_providers(
     listeners: dict | list, llm_providers: list | None
 ) -> tuple[list, dict | None, dict | None]:
@@ -90,22 +105,6 @@
             llm_provider_set = True
 
     return listeners, llm_gateway_listener, prompt_gateway_listener
-=======
-def has_ingress_listener(arch_config_file):
-    """Check if the arch config file has ingress_traffic listener configured."""
-    try:
-        with open(arch_config_file) as f:
-            arch_config_dict = yaml.safe_load(f)
-
-        ingress_traffic = arch_config_dict.get("listeners", {}).get(
-            "ingress_traffic", {}
-        )
-
-        return bool(ingress_traffic)
-    except Exception as e:
-        log.error(f"Error reading config file {arch_config_file}: {e}")
-        return False
->>>>>>> 7df1b8cd
 
 
 def get_llm_provider_access_keys(arch_config_file):
